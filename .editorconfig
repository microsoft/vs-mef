# EditorConfig is awesome:http://EditorConfig.org

# top-most EditorConfig file
root = true

# Don't use tabs for indentation.
[*]
indent_style = space

# (Please don't specify an indent_size here; that has too many unintended consequences.)

[*.yml]
indent_size = 2
indent_style = space

# Code files
[*.{cs,csx,vb,vbx,h,cpp,idl}]
indent_size = 4
insert_final_newline = true
trim_trailing_whitespace = true

# MSBuild project files
[*.{csproj,vbproj,vcxproj,vcxproj.filters,proj,projitems,shproj,msbuildproj,props,targets}]
indent_size = 2

# Xml config files
[*.{ruleset,config,nuspec,resx,vsixmanifest,vsct,runsettings}]
indent_size = 2
indent_style = space

# JSON files
[*.json]
indent_size = 2
indent_style = space

[*.ps1]
indent_style = space
indent_size = 4

# Dotnet code style settings:
[*.{cs,vb}]
# Sort using and Import directives with System.* appearing first
dotnet_sort_system_directives_first = true
dotnet_separate_import_directive_groups = false
dotnet_style_qualification_for_field = true:warning
dotnet_style_qualification_for_property = true:warning
dotnet_style_qualification_for_method = true:warning
dotnet_style_qualification_for_event = true:warning

# Use language keywords instead of framework type names for type references
dotnet_style_predefined_type_for_locals_parameters_members = true:suggestion
dotnet_style_predefined_type_for_member_access = true:suggestion

# Suggest more modern language features when available
dotnet_style_object_initializer = true:suggestion
dotnet_style_collection_initializer = true:suggestion
dotnet_style_coalesce_expression = true:suggestion
dotnet_style_null_propagation = true:suggestion
dotnet_style_explicit_tuple_names = true:suggestion

# Non-private static fields are PascalCase
dotnet_naming_rule.non_private_static_fields_should_be_pascal_case.severity = suggestion
dotnet_naming_rule.non_private_static_fields_should_be_pascal_case.symbols = non_private_static_fields
dotnet_naming_rule.non_private_static_fields_should_be_pascal_case.style = non_private_static_field_style

dotnet_naming_symbols.non_private_static_fields.applicable_kinds = field
dotnet_naming_symbols.non_private_static_fields.applicable_accessibilities = public, protected, internal, protected internal, private protected
dotnet_naming_symbols.non_private_static_fields.required_modifiers = static

dotnet_naming_style.non_private_static_field_style.capitalization = pascal_case

# Constants are PascalCase
dotnet_naming_rule.constants_should_be_pascal_case.severity = suggestion
dotnet_naming_rule.constants_should_be_pascal_case.symbols = constants
dotnet_naming_rule.constants_should_be_pascal_case.style = constant_style

dotnet_naming_symbols.constants.applicable_kinds = field, local
dotnet_naming_symbols.constants.required_modifiers = const

dotnet_naming_style.constant_style.capitalization = pascal_case

# Static fields are camelCase
dotnet_naming_rule.static_fields_should_be_camel_case.severity = suggestion
dotnet_naming_rule.static_fields_should_be_camel_case.symbols = static_fields
dotnet_naming_rule.static_fields_should_be_camel_case.style = static_field_style

dotnet_naming_symbols.static_fields.applicable_kinds = field
dotnet_naming_symbols.static_fields.required_modifiers = static

dotnet_naming_style.static_field_style.capitalization = camel_case

# Instance fields are camelCase
dotnet_naming_rule.instance_fields_should_be_camel_case.severity = suggestion
dotnet_naming_rule.instance_fields_should_be_camel_case.symbols = instance_fields
dotnet_naming_rule.instance_fields_should_be_camel_case.style = instance_field_style

dotnet_naming_symbols.instance_fields.applicable_kinds = field

dotnet_naming_style.instance_field_style.capitalization = camel_case

# Locals and parameters are camelCase
dotnet_naming_rule.locals_should_be_camel_case.severity = suggestion
dotnet_naming_rule.locals_should_be_camel_case.symbols = locals_and_parameters
dotnet_naming_rule.locals_should_be_camel_case.style = camel_case_style

dotnet_naming_symbols.locals_and_parameters.applicable_kinds = parameter, local

dotnet_naming_style.camel_case_style.capitalization = camel_case

# Local functions are PascalCase
dotnet_naming_rule.local_functions_should_be_pascal_case.severity = suggestion
dotnet_naming_rule.local_functions_should_be_pascal_case.symbols = local_functions
dotnet_naming_rule.local_functions_should_be_pascal_case.style = local_function_style

dotnet_naming_symbols.local_functions.applicable_kinds = local_function

dotnet_naming_style.local_function_style.capitalization = pascal_case

# By default, name items with PascalCase
dotnet_naming_rule.members_should_be_pascal_case.severity = suggestion
dotnet_naming_rule.members_should_be_pascal_case.symbols = all_members
dotnet_naming_rule.members_should_be_pascal_case.style = pascal_case_style

dotnet_naming_symbols.all_members.applicable_kinds = *

dotnet_naming_style.pascal_case_style.capitalization = pascal_case

# CSharp code style settings:
[*.cs]
# Indentation preferences
csharp_indent_block_contents = true
csharp_indent_braces = false
csharp_indent_case_contents = true
csharp_indent_switch_labels = true
csharp_indent_labels = flush_left

# Prefer "var" everywhere
csharp_style_var_for_built_in_types = false
csharp_style_var_when_type_is_apparent = true:suggestion
csharp_style_var_elsewhere = false:warning

# Prefer method-like constructs to have a block body
csharp_style_expression_bodied_methods = false:none
csharp_style_expression_bodied_constructors = false:none
csharp_style_expression_bodied_operators = false:none

# Prefer property-like constructs to have an expression-body
csharp_style_expression_bodied_properties = true:none
csharp_style_expression_bodied_indexers = true:none
csharp_style_expression_bodied_accessors = true:none

# Suggest more modern language features when available
csharp_style_pattern_matching_over_is_with_cast_check = true:suggestion
csharp_style_pattern_matching_over_as_with_null_check = true:suggestion
csharp_style_inlined_variable_declaration = true:suggestion
csharp_style_throw_expression = true:suggestion
csharp_style_conditional_delegate_call = true:suggestion

# Newline settings
csharp_new_line_before_open_brace = all
csharp_new_line_before_else = true
csharp_new_line_before_catch = true
csharp_new_line_before_finally = true
csharp_new_line_before_members_in_object_initializers = true
csharp_new_line_before_members_in_anonymous_types = true

# Blocks are allowed
csharp_prefer_braces = true:silent

# SA1130: Use lambda syntax
dotnet_diagnostic.SA1130.severity = silent

# IDE1006: Naming Styles - StyleCop handles these for us
dotnet_diagnostic.IDE1006.severity = none

dotnet_diagnostic.DOC100.severity = silent
dotnet_diagnostic.DOC104.severity = warning
dotnet_diagnostic.DOC105.severity = warning
dotnet_diagnostic.DOC106.severity = warning
dotnet_diagnostic.DOC107.severity = warning
dotnet_diagnostic.DOC108.severity = warning
dotnet_diagnostic.DOC200.severity = warning
dotnet_diagnostic.DOC202.severity = warning

# CA1062: Validate arguments of public methods
dotnet_diagnostic.CA1062.severity = warning

<<<<<<< HEAD
# We should drop use of the BinaryFormatter and bring back this warning.
# SYSLIB0011: Type or member is obsolete
dotnet_diagnostic.SYSLIB0011.severity = suggestion
=======
# CA2016: Forward the CancellationToken parameter
dotnet_diagnostic.CA2016.severity = warning
>>>>>>> 4757dade

[*.sln]
indent_style = tab<|MERGE_RESOLUTION|>--- conflicted
+++ resolved
@@ -185,14 +185,12 @@
 # CA1062: Validate arguments of public methods
 dotnet_diagnostic.CA1062.severity = warning
 
-<<<<<<< HEAD
+# CA2016: Forward the CancellationToken parameter
+dotnet_diagnostic.CA2016.severity = warning
+
 # We should drop use of the BinaryFormatter and bring back this warning.
 # SYSLIB0011: Type or member is obsolete
 dotnet_diagnostic.SYSLIB0011.severity = suggestion
-=======
-# CA2016: Forward the CancellationToken parameter
-dotnet_diagnostic.CA2016.severity = warning
->>>>>>> 4757dade
 
 [*.sln]
 indent_style = tab