# EditorConfig is awesome:http://EditorConfig.org

# top-most EditorConfig file
root = true

# Don't use tabs for indentation.
[*]
indent_style = space

# (Please don't specify an indent_size here; that has too many unintended consequences.)

[*.yml]
indent_size = 2
indent_style = space

# Code files
[*.{cs,csx,vb,vbx,h,cpp,idl}]
indent_size = 4
insert_final_newline = true
trim_trailing_whitespace = true

# MSBuild project files
[*.{csproj,vbproj,vcxproj,vcxproj.filters,proj,projitems,shproj,msbuildproj,props,targets}]
indent_size = 4

# Xml config files
[*.{ruleset,config,nuspec,resx,vsixmanifest,vsct,runsettings}]
indent_size = 2
indent_style = space

# JSON files
[*.json]
indent_size = 2
indent_style = space

[*.ps1]
indent_style = space
indent_size = 4

# Dotnet code style settings:
[*.{cs,vb}]
# Sort using and Import directives with System.* appearing first
dotnet_sort_system_directives_first = true
dotnet_separate_import_directive_groups = false
dotnet_style_qualification_for_field = true:warning
dotnet_style_qualification_for_property = true:warning
dotnet_style_qualification_for_method = true:warning
dotnet_style_qualification_for_event = true:warning

# Use language keywords instead of framework type names for type references
dotnet_style_predefined_type_for_locals_parameters_members = true:suggestion
dotnet_style_predefined_type_for_member_access = true:suggestion

# Suggest more modern language features when available
dotnet_style_object_initializer = true:suggestion
dotnet_style_collection_initializer = true:suggestion
dotnet_style_coalesce_expression = true:suggestion
dotnet_style_null_propagation = true:suggestion
dotnet_style_explicit_tuple_names = true:suggestion

# Non-private static fields are PascalCase
dotnet_naming_rule.non_private_static_fields_should_be_pascal_case.severity = suggestion
dotnet_naming_rule.non_private_static_fields_should_be_pascal_case.symbols = non_private_static_fields
dotnet_naming_rule.non_private_static_fields_should_be_pascal_case.style = non_private_static_field_style

dotnet_naming_symbols.non_private_static_fields.applicable_kinds = field
dotnet_naming_symbols.non_private_static_fields.applicable_accessibilities = public, protected, internal, protected internal, private protected
dotnet_naming_symbols.non_private_static_fields.required_modifiers = static

dotnet_naming_style.non_private_static_field_style.capitalization = pascal_case

# Constants are PascalCase
dotnet_naming_rule.constants_should_be_pascal_case.severity = suggestion
dotnet_naming_rule.constants_should_be_pascal_case.symbols = constants
dotnet_naming_rule.constants_should_be_pascal_case.style = constant_style

dotnet_naming_symbols.constants.applicable_kinds = field, local
dotnet_naming_symbols.constants.required_modifiers = const

dotnet_naming_style.constant_style.capitalization = pascal_case

# Static fields are camelCase
dotnet_naming_rule.static_fields_should_be_camel_case.severity = suggestion
dotnet_naming_rule.static_fields_should_be_camel_case.symbols = static_fields
dotnet_naming_rule.static_fields_should_be_camel_case.style = static_field_style

dotnet_naming_symbols.static_fields.applicable_kinds = field
dotnet_naming_symbols.static_fields.required_modifiers = static

dotnet_naming_style.static_field_style.capitalization = camel_case

# Instance fields are camelCase
dotnet_naming_rule.instance_fields_should_be_camel_case.severity = suggestion
dotnet_naming_rule.instance_fields_should_be_camel_case.symbols = instance_fields
dotnet_naming_rule.instance_fields_should_be_camel_case.style = instance_field_style

dotnet_naming_symbols.instance_fields.applicable_kinds = field

dotnet_naming_style.instance_field_style.capitalization = camel_case

# Locals and parameters are camelCase
dotnet_naming_rule.locals_should_be_camel_case.severity = suggestion
dotnet_naming_rule.locals_should_be_camel_case.symbols = locals_and_parameters
dotnet_naming_rule.locals_should_be_camel_case.style = camel_case_style

dotnet_naming_symbols.locals_and_parameters.applicable_kinds = parameter, local

dotnet_naming_style.camel_case_style.capitalization = camel_case

# Local functions are PascalCase
dotnet_naming_rule.local_functions_should_be_pascal_case.severity = suggestion
dotnet_naming_rule.local_functions_should_be_pascal_case.symbols = local_functions
dotnet_naming_rule.local_functions_should_be_pascal_case.style = local_function_style

dotnet_naming_symbols.local_functions.applicable_kinds = local_function

dotnet_naming_style.local_function_style.capitalization = pascal_case

# By default, name items with PascalCase
dotnet_naming_rule.members_should_be_pascal_case.severity = suggestion
dotnet_naming_rule.members_should_be_pascal_case.symbols = all_members
dotnet_naming_rule.members_should_be_pascal_case.style = pascal_case_style

dotnet_naming_symbols.all_members.applicable_kinds = *

dotnet_naming_style.pascal_case_style.capitalization = pascal_case
dotnet_style_operator_placement_when_wrapping = beginning_of_line
tab_width = 4
end_of_line = crlf
dotnet_style_prefer_is_null_check_over_reference_equality_method = true:suggestion
dotnet_style_prefer_auto_properties = true:silent
dotnet_style_prefer_simplified_boolean_expressions = true:suggestion
dotnet_style_prefer_conditional_expression_over_assignment = true:silent
dotnet_style_prefer_conditional_expression_over_return = true:silent
dotnet_style_prefer_inferred_tuple_names = true:suggestion
dotnet_style_prefer_inferred_anonymous_type_member_names = true:suggestion
dotnet_style_prefer_compound_assignment = true:suggestion
dotnet_style_prefer_simplified_interpolation = true:suggestion
dotnet_style_prefer_collection_expression = when_types_loosely_match:suggestion
dotnet_style_namespace_match_folder = true:suggestion

# CSharp code style settings:
[*.cs]
# Indentation preferences
csharp_indent_block_contents = true
csharp_indent_braces = false
csharp_indent_case_contents = true
csharp_indent_switch_labels = true
csharp_indent_labels = flush_left

# Prefer "var" everywhere
csharp_style_var_for_built_in_types = false
csharp_style_var_when_type_is_apparent = true:suggestion
csharp_style_var_elsewhere = false:warning

# Prefer method-like constructs to have a block body
csharp_style_expression_bodied_methods = false:none
csharp_style_expression_bodied_constructors = false:none
csharp_style_expression_bodied_operators = false:none

# Prefer property-like constructs to have an expression-body
csharp_style_expression_bodied_properties = true:none
csharp_style_expression_bodied_indexers = true:none
csharp_style_expression_bodied_accessors = true:none

# Suggest more modern language features when available
csharp_style_pattern_matching_over_is_with_cast_check = true:suggestion
csharp_style_pattern_matching_over_as_with_null_check = true:suggestion
csharp_style_inlined_variable_declaration = true:suggestion
csharp_style_throw_expression = true:suggestion
csharp_style_conditional_delegate_call = true:suggestion

# Newline settings
csharp_new_line_before_open_brace = all
csharp_new_line_before_else = true
csharp_new_line_before_catch = true
csharp_new_line_before_finally = true
csharp_new_line_before_members_in_object_initializers = true
csharp_new_line_before_members_in_anonymous_types = true

# Blocks are allowed
csharp_prefer_braces = true:silent

# SA1130: Use lambda syntax
dotnet_diagnostic.SA1130.severity = silent

# IDE1006: Naming Styles - StyleCop handles these for us
dotnet_diagnostic.IDE1006.severity = none

dotnet_diagnostic.DOC100.severity = silent
dotnet_diagnostic.DOC104.severity = warning
dotnet_diagnostic.DOC105.severity = warning
dotnet_diagnostic.DOC106.severity = warning
dotnet_diagnostic.DOC107.severity = warning
dotnet_diagnostic.DOC108.severity = warning
dotnet_diagnostic.DOC200.severity = warning
dotnet_diagnostic.DOC202.severity = warning

# CA1062: Validate arguments of public methods
dotnet_diagnostic.CA1062.severity = warning
<<<<<<< HEAD
csharp_space_around_binary_operators = before_and_after
csharp_using_directive_placement = outside_namespace:silent
csharp_prefer_simple_using_statement = true:suggestion
csharp_style_namespace_declarations = block_scoped:silent
csharp_style_prefer_method_group_conversion = true:silent
csharp_style_prefer_top_level_statements = true:silent
csharp_style_prefer_primary_constructors = true:suggestion
csharp_style_expression_bodied_lambdas = true:silent
csharp_style_expression_bodied_local_functions = false:silent
csharp_style_prefer_null_check_over_type_check = true:suggestion
csharp_prefer_simple_default_expression = true:suggestion
csharp_style_prefer_local_over_anonymous_function = true:suggestion
csharp_style_prefer_index_operator = true:suggestion
csharp_style_prefer_range_operator = true:suggestion
csharp_style_implicit_object_creation_when_type_is_apparent = true:suggestion
csharp_style_prefer_tuple_swap = true:suggestion
csharp_style_prefer_utf8_string_literals = true:suggestion
csharp_style_deconstructed_variable_declaration = true:suggestion
csharp_style_unused_value_assignment_preference = discard_variable:suggestion
=======

# CA2016: Forward the CancellationToken parameter
dotnet_diagnostic.CA2016.severity = warning

# We should drop use of the BinaryFormatter and bring back this warning.
# SYSLIB0011: Type or member is obsolete
dotnet_diagnostic.SYSLIB0011.severity = suggestion
>>>>>>> 90b770fb

[*.sln]
indent_style = tab<|MERGE_RESOLUTION|>--- conflicted
+++ resolved
@@ -198,7 +198,13 @@
 
 # CA1062: Validate arguments of public methods
 dotnet_diagnostic.CA1062.severity = warning
-<<<<<<< HEAD
+
+# CA2016: Forward the CancellationToken parameter
+dotnet_diagnostic.CA2016.severity = warning
+
+# We should drop use of the BinaryFormatter and bring back this warning.
+# SYSLIB0011: Type or member is obsolete
+dotnet_diagnostic.SYSLIB0011.severity = suggestion
 csharp_space_around_binary_operators = before_and_after
 csharp_using_directive_placement = outside_namespace:silent
 csharp_prefer_simple_using_statement = true:suggestion
@@ -218,15 +224,6 @@
 csharp_style_prefer_utf8_string_literals = true:suggestion
 csharp_style_deconstructed_variable_declaration = true:suggestion
 csharp_style_unused_value_assignment_preference = discard_variable:suggestion
-=======
-
-# CA2016: Forward the CancellationToken parameter
-dotnet_diagnostic.CA2016.severity = warning
-
-# We should drop use of the BinaryFormatter and bring back this warning.
-# SYSLIB0011: Type or member is obsolete
-dotnet_diagnostic.SYSLIB0011.severity = suggestion
->>>>>>> 90b770fb
 
 [*.sln]
 indent_style = tab