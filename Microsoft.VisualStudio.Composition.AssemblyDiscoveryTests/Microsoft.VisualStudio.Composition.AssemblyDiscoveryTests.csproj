--- conflicted
+++ resolved
@@ -36,7 +36,6 @@
   <ItemGroup>
     <Reference Include="System" />
     <Reference Include="System.ComponentModel.Composition" />
-<<<<<<< HEAD
     <Reference Include="System.Composition.AttributedModel">
       <HintPath>..\..\..\Packages\Microsoft.Composition.1.0.20\lib\portable-net45+win8\System.Composition.AttributedModel.dll</HintPath>
       <Private>True</Private>
@@ -56,27 +55,6 @@
     <Reference Include="System.Composition.TypedParts">
       <HintPath>..\..\..\Packages\Microsoft.Composition.1.0.20\lib\portable-net45+win8\System.Composition.TypedParts.dll</HintPath>
       <Private>True</Private>
-=======
-    <Reference Include="System.Composition.AttributedModel, Version=1.0.27.0, Culture=neutral, PublicKeyToken=b03f5f7f11d50a3a, processorArchitecture=MSIL">
-      <SpecificVersion>False</SpecificVersion>
-      <HintPath>..\packages\Microsoft.Composition.1.0.27\lib\portable-net45+win8+wp8+wpa81\System.Composition.AttributedModel.dll</HintPath>
-    </Reference>
-    <Reference Include="System.Composition.Convention, Version=1.0.27.0, Culture=neutral, PublicKeyToken=b03f5f7f11d50a3a, processorArchitecture=MSIL">
-      <SpecificVersion>False</SpecificVersion>
-      <HintPath>..\packages\Microsoft.Composition.1.0.27\lib\portable-net45+win8+wp8+wpa81\System.Composition.Convention.dll</HintPath>
-    </Reference>
-    <Reference Include="System.Composition.Hosting, Version=1.0.27.0, Culture=neutral, PublicKeyToken=b03f5f7f11d50a3a, processorArchitecture=MSIL">
-      <SpecificVersion>False</SpecificVersion>
-      <HintPath>..\packages\Microsoft.Composition.1.0.27\lib\portable-net45+win8+wp8+wpa81\System.Composition.Hosting.dll</HintPath>
-    </Reference>
-    <Reference Include="System.Composition.Runtime, Version=1.0.27.0, Culture=neutral, PublicKeyToken=b03f5f7f11d50a3a, processorArchitecture=MSIL">
-      <SpecificVersion>False</SpecificVersion>
-      <HintPath>..\packages\Microsoft.Composition.1.0.27\lib\portable-net45+win8+wp8+wpa81\System.Composition.Runtime.dll</HintPath>
-    </Reference>
-    <Reference Include="System.Composition.TypedParts, Version=1.0.27.0, Culture=neutral, PublicKeyToken=b03f5f7f11d50a3a, processorArchitecture=MSIL">
-      <SpecificVersion>False</SpecificVersion>
-      <HintPath>..\packages\Microsoft.Composition.1.0.27\lib\portable-net45+win8+wp8+wpa81\System.Composition.TypedParts.dll</HintPath>
->>>>>>> b04c7e99
     </Reference>
     <Reference Include="System.Core" />
     <Reference Include="System.Xml.Linq" />
@@ -103,19 +81,5 @@
       <Private>False</Private>
     </ProjectReference>
   </ItemGroup>
-<<<<<<< HEAD
   <Import Project="$([MSBuild]::GetDirectoryNameOfFileAbove($(MSBuildProjectDirectory), EnlistmentInfo.targets))\EnlistmentInfo.targets" Condition=" '$([MSBuild]::GetDirectoryNameOfFileAbove($(MSBuildProjectDirectory), EnlistmentInfo.targets))' != '' " />
-=======
-  <ItemGroup>
-    <None Include="packages.config" />
-  </ItemGroup>
-  <Import Project="$(MSBuildToolsPath)\Microsoft.CSharp.targets" />
-  <!-- To modify your build process, add your task inside one of the targets below and uncomment it. 
-       Other similar extension points exist, see Microsoft.Common.targets.
-  <Target Name="BeforeBuild">
-  </Target>
-  <Target Name="AfterBuild">
-  </Target>
-  -->
->>>>>>> b04c7e99
 </Project>