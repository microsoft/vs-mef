﻿namespace Microsoft.VisualStudio.Composition
{
    using System;
    using System.Collections.Generic;
    using System.Collections.Immutable;
    using System.ComponentModel;
    using System.Diagnostics;
    using System.Globalization;
    using System.Linq;
    using System.Reflection;
    using System.Runtime.CompilerServices;
    using System.Text;
    using System.Threading;
    using System.Threading.Tasks;
    using Validation;
    using DefaultMetadataType = System.Collections.Generic.IDictionary<string, object>;

    public abstract class ExportProvider : IDisposableObservable
    {
        internal static readonly ExportDefinition ExportProviderExportDefinition = new ExportDefinition(
            ContractNameServices.GetTypeIdentity(typeof(ExportProvider)),
            PartCreationPolicyConstraint.GetExportMetadata(CreationPolicy.Shared).AddRange(ExportTypeIdentityConstraint.GetExportMetadata(typeof(ExportProvider))));

        internal static readonly ComposablePartDefinition ExportProviderPartDefinition = new ComposablePartDefinition(
            typeof(ExportProviderAsExport),
            new[] { ExportProviderExportDefinition },
            ImmutableDictionary<MemberInfo, IReadOnlyCollection<ExportDefinition>>.Empty,
            ImmutableList<ImportDefinitionBinding>.Empty,
            string.Empty,
            null,
            null,
            CreationPolicy.Shared,
            true);

        protected static readonly LazyPart<object> NotInstantiablePartLazy = new LazyPart<object>(() => CannotInstantiatePartWithNoImportingConstructor());

        protected static readonly Type[] EmptyTypeArray = new Type[0];

        protected static readonly object[] EmptyObjectArray = EmptyTypeArray; // Covariance allows us to reuse the derived type empty array.

        /// <summary>
        /// A metadata template used by the generated code.
        /// </summary>
        protected static readonly ImmutableDictionary<string, object> EmptyMetadata = ImmutableDictionary.Create<string, object>();

        /// <summary>
        /// An array initialized by the generated code derived class that contains the value of 
        /// AssemblyName.FullName for each assembly that must be reflected into.
        /// </summary>
        protected string[] assemblyNames;

        /// <summary>
        /// An array initialized by the generated code derived class that contains the value of 
        /// AssemblyName.CodeBasePath for each assembly that must be reflected into.
        /// </summary>
        protected string[] assemblyCodeBasePaths;

        /// <summary>
        /// An array of manifest modules required for access by reflection.
        /// </summary>
        /// <remarks>
        /// This field is initialized to an array of appropriate size by the derived code-gen'd class.
        /// Its elements are individually lazily initialized.
        /// </remarks>
        protected Module[] cachedManifests;

        /// <summary>
        /// An array of types required for access by reflection.
        /// </summary>
        /// <remarks>
        /// This field is initialized to an array of appropriate size by the derived code-gen'd class.
        /// Its elements are individually lazily initialized.
        /// </remarks>
        protected Type[] cachedTypes;

        /// <summary>
        /// A list of built-in metadata view providers that should be used before trying to get additional ones
        /// from the extensions.
        /// </summary>
        private static readonly ImmutableList<IMetadataViewProvider> BuiltInMetadataViewProviders = ImmutableList.Create(
            PassthroughMetadataViewProvider.Default,
            MetadataViewClassProvider.Default);

        private static readonly IAssemblyLoader BuiltInAssemblyLoader = new AssemblyLoaderByFullName();

        private ThreadLocal<bool> initializingAssemblyLoader = new ThreadLocal<bool>();

        /// <summary>
        /// The metadata view providers available to this ExportProvider.
        /// </summary>
        /// <remarks>
        /// This field is lazy to avoid a chicken-and-egg problem with initializing it in our constructor.
        /// </remarks>
        private readonly Lazy<ImmutableList<Lazy<IMetadataViewProvider, IReadOnlyDictionary<string, object>>>> metadataViewProviders;

        private readonly Lazy<IAssemblyLoader> assemblyLoadProvider;

        /// <summary>
        /// An array of types 
        /// </summary>
<<<<<<< HEAD
        private List<Type> runtimeCreatedTypes;
=======
        private List<Reflection.TypeRef> runtimeCreatedTypes;
>>>>>>> a112825e

        private readonly object syncObject = new object();

        /// <summary>
        /// A map of shared boundary names to their shared instances.
        /// The value is a dictionary of types to their Lazy{T} factories.
        /// </summary>
        private readonly ImmutableDictionary<string, Dictionary<int, object>> sharedInstantiatedExports = ImmutableDictionary.Create<string, Dictionary<int, object>>();

        /// <summary>
        /// The disposable objects whose lifetimes are controlled by this instance.
        /// </summary>
        private readonly HashSet<IDisposable> disposableInstantiatedParts = new HashSet<IDisposable>();

        private bool isDisposed;

        protected ExportProvider(ExportProvider parent, IReadOnlyCollection<string> freshSharingBoundaries)
        {
            if (parent == null)
            {
                this.sharedInstantiatedExports = this.sharedInstantiatedExports.Add(string.Empty, new Dictionary<int, object>());
<<<<<<< HEAD
                this.runtimeCreatedTypes = new List<Type>();
=======
                this.runtimeCreatedTypes = new List<Reflection.TypeRef>();
>>>>>>> a112825e
            }
            else
            {
                this.sharedInstantiatedExports = parent.sharedInstantiatedExports;
                this.runtimeCreatedTypes = parent.runtimeCreatedTypes;
            }

            if (freshSharingBoundaries != null)
            {
                foreach (string freshSharingBoundary in freshSharingBoundaries)
                {
                    this.sharedInstantiatedExports = this.sharedInstantiatedExports.SetItem(freshSharingBoundary, new Dictionary<int, object>());
                }
            }

            var nonDisposableWrapper = (this as ExportProviderAsExport) ?? new ExportProviderAsExport(this);
            this.NonDisposableWrapper = LazyPart.Wrap(nonDisposableWrapper);
            this.NonDisposableWrapperExportAsListOfOne = ImmutableList.Create(
                new Export(ExportProviderExportDefinition, this.NonDisposableWrapper));
            this.metadataViewProviders = new Lazy<ImmutableList<Lazy<IMetadataViewProvider, IReadOnlyDictionary<string, object>>>>(
                () => ImmutableList.CreateRange(this.GetExports<IMetadataViewProvider, IReadOnlyDictionary<string, object>>())
                    .Sort((first, second) => -GetOrderMetadata(first.Metadata).CompareTo(GetOrderMetadata(second.Metadata))));
            this.assemblyLoadProvider = new Lazy<IAssemblyLoader>(
                () => ImmutableList.CreateRange(this.GetExports<IAssemblyLoader, IReadOnlyDictionary<string, object>>())
                    .Sort((first, second) => -GetOrderMetadata(first.Metadata).CompareTo(GetOrderMetadata(second.Metadata))).Select(v => v.Value).FirstOrDefault() ?? BuiltInAssemblyLoader);
        }

        bool IDisposableObservable.IsDisposed
        {
            get { return this.isDisposed; }
        }

        protected ILazy<DelegatingExportProvider> NonDisposableWrapper { get; private set; }

        protected ImmutableList<Export> NonDisposableWrapperExportAsListOfOne { get; private set; }

        public Lazy<T> GetExport<T>()
        {
            return this.GetExport<T>(null);
        }

        public Lazy<T> GetExport<T>(string contractName)
        {
            return this.GetExport<T, DefaultMetadataType>(contractName);
        }

        public Lazy<T, TMetadataView> GetExport<T, TMetadataView>()
        {
            return this.GetExport<T, TMetadataView>(null);
        }

        public Lazy<T, TMetadataView> GetExport<T, TMetadataView>(string contractName)
        {
            return this.GetExports<T, TMetadataView>(contractName, ImportCardinality.ExactlyOne).Single();
        }

        public T GetExportedValue<T>()
        {
            return this.GetExport<T>().Value;
        }

        public T GetExportedValue<T>(string contractName)
        {
            return this.GetExport<T>(contractName).Value;
        }

        public IEnumerable<Lazy<T>> GetExports<T>()
        {
            return this.GetExports<T>(null);
        }

        public IEnumerable<Lazy<T>> GetExports<T>(string contractName)
        {
            return this.GetExports<T, DefaultMetadataType>(contractName);
        }

        public IEnumerable<Lazy<T, TMetadataView>> GetExports<T, TMetadataView>()
        {
            return this.GetExports<T, TMetadataView>(null);
        }

        public IEnumerable<Lazy<T, TMetadataView>> GetExports<T, TMetadataView>(string contractName)
        {
            return this.GetExports<T, TMetadataView>(contractName, ImportCardinality.ZeroOrMore);
        }

        public IEnumerable<T> GetExportedValues<T>()
        {
            return this.GetExports<T>().Select(l => l.Value);
        }

        public IEnumerable<T> GetExportedValues<T>(string contractName)
        {
            return this.GetExports<T>(contractName).Select(l => l.Value);
        }

        public virtual IEnumerable<Export> GetExports(ImportDefinition importDefinition)
        {
            Requires.NotNull(importDefinition, "importDefinition");

            IEnumerable<Export> exports = importDefinition.ContractName == ExportProviderExportDefinition.ContractName
                ? this.NonDisposableWrapperExportAsListOfOne
                : this.GetExportsCore(importDefinition);

            string genericTypeDefinitionContractName;
            Type[] genericTypeArguments;
            if (ComposableCatalog.TryGetOpenGenericExport(importDefinition, out genericTypeDefinitionContractName, out genericTypeArguments))
            {
                var genericTypeImportDefinition = new ImportDefinition(genericTypeDefinitionContractName, importDefinition.Cardinality, importDefinition.Metadata, importDefinition.ExportConstraints);
                var openGenericExports = this.GetExportsCore(genericTypeImportDefinition);
                var closedGenericExports = openGenericExports.Select(export => export.CloseGenericExport(genericTypeArguments));
                exports = exports.Concat(closedGenericExports);
            }

            var filteredExports = from export in exports
                                  where importDefinition.ExportConstraints.All(c => c.IsSatisfiedBy(export.Definition))
                                  select export;

            var exportsSnapshot = filteredExports.ToArray(); // avoid redoing the above work during multiple enumerations of our result.
            if (importDefinition.Cardinality == ImportCardinality.ExactlyOne && exportsSnapshot.Length != 1)
            {
                throw new CompositionFailedException();
            }

            return exportsSnapshot;
        }

        public void Dispose()
        {
            this.Dispose(true);
            GC.SuppressFinalize(this);
        }

        protected virtual void Dispose(bool disposing)
        {
            if (disposing)
            {
                this.isDisposed = true;

                // Snapshot the contents of the collection within the lock,
                // then dispose of the values outside the lock to avoid
                // executing arbitrary 3rd-party code within our lock.
                List<IDisposable> disposableSnapshot;
                lock (this.syncObject)
                {
                    disposableSnapshot = new List<IDisposable>(this.disposableInstantiatedParts);
                    this.disposableInstantiatedParts.Clear();
                }

                foreach (var item in disposableSnapshot)
                {
                    item.Dispose();
                }
            }
        }

        protected static object CannotInstantiatePartWithNoImportingConstructor()
        {
            throw new CompositionFailedException("No importing constructor");
        }

        /// <summary>
        /// When implemented by a derived class, returns an <see cref="IEnumerable{T}"/> of values that
        /// satisfy the contract name of the specified <see cref="ImportDefinition"/>.
        /// </summary>
        /// <remarks>
        /// The derived type is *not* expected to filter the exports based on the import definition constraints.
        /// </remarks>
        protected abstract IEnumerable<Export> GetExportsCore(ImportDefinition importDefinition);

        protected Export CreateExport(ImportDefinition importDefinition, IReadOnlyDictionary<string, object> metadata, int partOpenGenericTypeId, Type valueFactoryMethodDeclaringType, string valueFactoryMethodName, string partSharingBoundary, bool nonSharedInstanceRequired, MemberInfo exportingMember)
        {
            Requires.NotNull(importDefinition, "importDefinition");
            Requires.NotNull(metadata, "metadata");

            var typeArgs = (Type[])importDefinition.Metadata[CompositionConstants.GenericParametersMetadataName];
            var valueFactoryOpenGenericMethodInfo = this.GetMethodWithArity(valueFactoryMethodDeclaringType, valueFactoryMethodName, typeArgs.Length);
            var valueFactoryMethodInfo = valueFactoryOpenGenericMethodInfo.MakeGenericMethod(typeArgs);
            var valueFactory = (Func<ExportProvider, Dictionary<int, object>, object>)valueFactoryMethodInfo.CreateDelegate(typeof(Func<ExportProvider, Dictionary<int, object>, object>), null);

            Type partOpenGenericType = this.GetType(partOpenGenericTypeId);
            Type partType = partOpenGenericType.MakeGenericType(typeArgs);
            int partTypeId = this.GetTypeId(partType);

            return this.CreateExport(importDefinition, metadata, partTypeId, valueFactory, partSharingBoundary, nonSharedInstanceRequired, exportingMember);
        }

        protected Export CreateExport(ImportDefinition importDefinition, IReadOnlyDictionary<string, object> metadata, int partTypeId, Func<ExportProvider, Dictionary<int, object>, object> valueFactory, string partSharingBoundary, bool nonSharedInstanceRequired, MemberInfo exportingMember)
        {
            Requires.NotNull(importDefinition, "importDefinition");
            Requires.NotNull(metadata, "metadata");
            Requires.NotNull(valueFactory, "valueFactory");

            var provisionalSharedObjects = new Dictionary<int, object>();
            ILazy<object> lazy = this.GetOrCreateShareableValue(partTypeId, valueFactory, provisionalSharedObjects, partSharingBoundary, nonSharedInstanceRequired);
            Func<object> memberValueFactory;
            if (exportingMember == null)
            {
                memberValueFactory = lazy.ValueFactory;
            }
            else
            {
                memberValueFactory = () => GetValueFromMember(lazy.Value, exportingMember);
            }

            return new Export(importDefinition.ContractName, metadata, memberValueFactory);
        }

        protected object GetValueFromMember(object exportingPart, ImportDefinitionBinding import, ExportDefinitionBinding export)
        {
            return this.GetValueFromMember(exportingPart, export.ExportingMember, import.ImportingSiteElementType, export.ExportedValueType);
        }

        /// <summary>
        /// Gets the value from some member of a part.
        /// </summary>
        /// <param name="exportingPart">The instance of the part to extract the value from. May be <c>null</c> for static exports.</param>
        /// <param name="exportingMember">The member exporting the value. May be <c>null</c> for exporting the type/instance itself.</param>
        /// <param name="importingSiteElementType">The type of the importing member, with ImportMany collections and Lazy/ExportFactory stripped away.</param>
        /// <param name="exportedValueType">The contractually exported value type.</param>
        /// <returns>The value of the member.</returns>
        protected object GetValueFromMember(object exportingPart, MemberInfo exportingMember, Type importingSiteElementType = null, Type exportedValueType = null)
        {
            Requires.NotNull(exportingMember, "exportingMember");

            if (exportingMember == null)
            {
                return exportingPart;
            }

            var field = exportingMember as FieldInfo;
            if (field != null)
            {
                return field.GetValue(exportingPart);
            }

            var property = exportingMember as PropertyInfo;
            if (property != null)
            {
                return property.GetValue(exportingPart);
            }

            var method = exportingMember as MethodInfo;
            if (method != null)
            {
                // If the method came from a property, return the result of the property getter rather than return the delegate.
                if (method.IsSpecialName && method.GetParameters().Length == 0 && method.Name.StartsWith("get_"))
                {
                    return method.Invoke(exportingPart, EmptyObjectArray);
                }

                Type delegateType = importingSiteElementType != null && typeof(Delegate).GetTypeInfo().IsAssignableFrom(importingSiteElementType.GetTypeInfo())
                    ? importingSiteElementType
                    : (exportedValueType ?? ReflectionHelpers.GetContractTypeForDelegate(method));
                return method.CreateDelegate(delegateType, method.IsStatic ? null : exportingPart);
            }

            throw new NotSupportedException();
        }

        protected ILazy<object> GetOrCreateShareableValue(int partTypeId, Func<ExportProvider, Dictionary<int, object>, object> valueFactory, Dictionary<int, object> provisionalSharedObjects, string partSharingBoundary, bool nonSharedInstanceRequired)
        {
            ILazy<System.Object> lazyResult;
            if (!nonSharedInstanceRequired)
            {
                if (this.TryGetProvisionalSharedExport(provisionalSharedObjects, partTypeId, out lazyResult) ||
                    this.TryGetSharedInstanceFactory(partSharingBoundary, partTypeId, out lazyResult))
                {
                    return lazyResult;
                }
            }

            lazyResult = new LazyPart<object>(() => valueFactory(this, provisionalSharedObjects));

            if (!nonSharedInstanceRequired)
            {
                lazyResult = this.GetOrAddSharedInstanceFactory(partSharingBoundary, partTypeId, lazyResult);
            }

            return lazyResult;
        }

        private bool TryGetSharedInstanceFactory<T>(string partSharingBoundary, int partTypeId, out ILazy<T> value)
        {
            lock (this.syncObject)
            {
                var sharingBoundary = AcquireSharingBoundaryInstances(partSharingBoundary);
                object valueObject;
                bool result = sharingBoundary.TryGetValue(partTypeId, out valueObject);
                value = (ILazy<T>)valueObject;
                return result;
            }
        }

        private ILazy<object> GetOrAddSharedInstanceFactory(string partSharingBoundary, int partTypeId, ILazy<object> value)
        {
            Requires.NotNull(value, "value");

            lock (this.syncObject)
            {
                var sharingBoundary = AcquireSharingBoundaryInstances(partSharingBoundary);
                object priorValue;
                if (sharingBoundary.TryGetValue(partTypeId, out priorValue))
                {
                    return (ILazy<object>)priorValue;
                }

                sharingBoundary.Add(partTypeId, value);
                return value;
            }
        }

        protected void TrackDisposableValue(IDisposable value)
        {
            Requires.NotNull(value, "value");

            lock (this.syncObject)
            {
                this.disposableInstantiatedParts.Add(value);
            }
        }

        protected MethodInfo GetMethodWithArity(Type declaringType, string methodName, int arity)
        {
            return declaringType.GetTypeInfo().GetDeclaredMethods(methodName)
                .Single(m => m.GetGenericArguments().Length == arity);
        }

        /// <summary>
        /// Gets the manifest module for an assembly.
        /// </summary>
        /// <param name="assemblyId">The index into the cached manifest array.</param>
        /// <returns>The manifest module.</returns>
        protected Module GetAssemblyManifest(int assemblyId)
        {
            Module result = cachedManifests[assemblyId];
            if (result == null)
            {
                // We have to be very careful about getting the assembly loader because it may itself be
                // a MEF component that is in an assembly that must be loaded.
                // So we'll go ahead and try to use the right loader, but if we get re-entered in the meantime,
                // on the same thread, we'll fallback to using our built-in one.
                // The requirement then is that any assembly loader provider must be in an assembly that can be
                // loaded using our built-in one.
                IAssemblyLoader loader;
                if (!this.assemblyLoadProvider.IsValueCreated)
                {
                    if (this.initializingAssemblyLoader.Value)
                    {
                        loader = BuiltInAssemblyLoader;
                    }
                    else
                    {
                        this.initializingAssemblyLoader.Value = true;
                        try
                        {
                            loader = this.assemblyLoadProvider.Value;
                        }
                        finally
                        {
                            this.initializingAssemblyLoader.Value = false;
                        }
                    }
                }
                else
                {
                    loader = this.assemblyLoadProvider.Value;
                }

                Assembly assembly = loader.LoadAssembly(
                    this.assemblyNames[assemblyId],
                    this.assemblyCodeBasePaths[assemblyId]);

                // We don't need to worry about thread-safety here because if two threads assign the
                // reference to the loaded assembly to the array slot, that's just fine.
                result = assembly.ManifestModule;
                cachedManifests[assemblyId] = result;
            }

            return result;
        }

        /// <summary>
        /// Gets a type for reflection.
        /// </summary>
        /// <param name="typeId">The index into the cached type array.</param>
        /// <returns>The type.</returns>
        protected Type GetType(int typeId)
        {
            Type result = typeId < this.cachedTypes.Length
                ? this.cachedTypes[typeId]
                : Reflection.Resolver.Resolve(this.runtimeCreatedTypes[typeId - this.cachedTypes.Length]);
            if (result == null)
            {
                // We don't need to worry about thread-safety here because if two threads assign the
                // reference to the type to the array slot, that's just fine.
                result = this.GetTypeCore(typeId);
                this.cachedTypes[typeId] = result;
            }

            return result;
        }

        protected int GetTypeId(object value)
        {
            Requires.NotNull(value, "value");
            return this.GetTypeId(value.GetType());
        }

        protected int GetTypeId(Type type)
        {
            Requires.NotNull(type, "type");
            return this.GetTypeId(Reflection.TypeRef.Get(type));
        }

        protected int GetTypeId(Reflection.TypeRef type)
        {
            Requires.NotNull(type, "type");

            int index = this.GetTypeIdCore(type);
            if (index < 0)
            {
                // This type isn't one that the precompiled code knew about.
                // This can happen when an open generic export is queried for
                // using ExportProvider.GetExportedValue<SomePart<T>>().
                // Is this an extra type we have already seen and have an index for?
                int privateIndex = this.runtimeCreatedTypes.IndexOf(type);
                if (privateIndex < 0)
                {
                    lock (this.syncObject)
                    {
                        privateIndex = this.runtimeCreatedTypes.IndexOf(type);
                        if (privateIndex < 0)
                        {
                            // We need to add the type to some array and assign a dedicated index for it
                            // that does not overlap with anything the precompiled assembly has.
                            this.runtimeCreatedTypes.Add(type);
                            privateIndex = this.runtimeCreatedTypes.Count - 1;
                        }
                    }
                }

                return this.cachedTypes.Length + privateIndex;
            }

            return index;
        }

        /// <summary>
        /// When overridden in the derived code-gen'd class, this method gets the type
        /// for an integer that the code-gen knows about.
        /// </summary>
        protected virtual Type GetTypeCore(int typeId)
        {
            throw new NotImplementedException();
        }

        /// <summary>
        /// When overridden in the derived code-gen'd class, this method gets the index
        /// into the array that is designated for the specified type.
        /// </summary>
        /// <returns>A non-negative integer if a type match is found; otherwise a negative integer.</returns>
        protected virtual int GetTypeIdCore(Reflection.TypeRef type)
        {
            throw new NotImplementedException();
        }

        protected internal interface IMetadataDictionary : IDictionary<string, object>, IReadOnlyDictionary<string, object> { }

        protected IMetadataDictionary GetTypeRefResolvingMetadata(ImmutableDictionary<string, object> metadata)
        {
            Requires.NotNull(metadata, "metadata");
            return new ExportProviderLazyMetadataWrapper(this, metadata);
        }

        protected static IReadOnlyDictionary<string, object> AddMissingValueDefaults(Type metadataView, IReadOnlyDictionary<string, object> metadata)
        {
            Requires.NotNull(metadataView, "metadataView");
            Requires.NotNull(metadata, "metadata");

            if (metadataView.GetTypeInfo().IsInterface && !metadataView.Equals(typeof(IDictionary<string, object>)))
            {
                var metadataBuilder = LazyMetadataWrapper.TryUnwrap(metadata).ToImmutableDictionary().ToBuilder();
                foreach (var property in metadataView.EnumProperties().WherePublicInstance())
                {
                    if (!metadataBuilder.ContainsKey(property.Name))
                    {
                        var defaultValueAttribute = property.GetCustomAttributesCached<DefaultValueAttribute>().FirstOrDefault();
                        if (defaultValueAttribute != null)
                        {
                            metadataBuilder.Add(property.Name, defaultValueAttribute.Value);
                        }
                    }
                }

                return LazyMetadataWrapper.Rewrap(metadata, metadataBuilder.ToImmutable());
            }

            // No changes since the metadata view type doesn't provide any.
            return metadata;
        }

        private static int GetOrderMetadata(IReadOnlyDictionary<string, object> metadata)
        {
            Requires.NotNull(metadata, "metadata");

            object value = metadata.GetValueOrDefault("OrderPrecedence");
            return value is int ? (int)value : 0;
        }

        private bool TryGetProvisionalSharedExport(IReadOnlyDictionary<int, object> provisionalSharedObjects, int partTypeId, out ILazy<object> value)
        {
            object valueObject;
            if (provisionalSharedObjects.TryGetValue(partTypeId, out valueObject))
            {
                value = LazyPart.Wrap(valueObject, this.GetType(partTypeId));
                return true;
            }

            value = null;
            return false;
        }

        private IEnumerable<Lazy<T, TMetadataView>> GetExports<T, TMetadataView>(string contractName, ImportCardinality cardinality)
        {
            Verify.NotDisposed(this);
            contractName = string.IsNullOrEmpty(contractName) ? ContractNameServices.GetTypeIdentity(typeof(T)) : contractName;
            IMetadataViewProvider metadataViewProvider = GetMetadataViewProvider(typeof(TMetadataView));

            var constraints = ImmutableHashSet<IImportSatisfiabilityConstraint>.Empty
                .Union(PartDiscovery.GetExportTypeIdentityConstraints(typeof(T)));

            if (typeof(TMetadataView) != typeof(DefaultMetadataType))
            {
                constraints = constraints.Add(ImportMetadataViewConstraint.GetConstraint(typeof(TMetadataView)));
            }

            var importMetadata = PartDiscovery.GetImportMetadataForGenericTypeImport(typeof(T));
            var importDefinition = new ImportDefinition(contractName, cardinality, importMetadata, constraints);
            IEnumerable<Export> results = this.GetExports(importDefinition);
            return results.Select(result => new LazyPart<T, TMetadataView>(
                () => result.Value,
                (TMetadataView)metadataViewProvider.CreateProxy(
                    metadataViewProvider.IsDefaultMetadataRequired ? AddMissingValueDefaults(typeof(TMetadataView), result.Metadata) : result.Metadata,
                    typeof(TMetadataView))))
                .ToImmutableHashSet();
        }

        /// <summary>
        /// Gets a provider that can create a metadata view of a specified type over a dictionary of metadata.
        /// </summary>
        /// <param name="metadataView">The type of metadata view required.</param>
        /// <returns>A metadata view provider.</returns>
        /// <exception cref="NotSupportedException">Thrown if no metadata view provider available is compatible with the type.</exception>
        internal IMetadataViewProvider GetMetadataViewProvider(Type metadataView)
        {
            Requires.NotNull(metadataView, "metadataView");

            IMetadataViewProvider metadataViewProvider = BuiltInMetadataViewProviders
                .FirstOrDefault(vp => vp.IsMetadataViewSupported(metadataView));
            if (metadataViewProvider != null)
            {
                return metadataViewProvider;
            }

            metadataViewProvider = this.metadataViewProviders.Value
                    .Select(vp => vp.Value)
                    .FirstOrDefault(vp => vp.IsMetadataViewSupported(metadataView));
            if (metadataViewProvider == null)
            {
                throw new NotSupportedException("Type of metadata view is unsupported.");
            }

            return metadataViewProvider;
        }

        private Dictionary<int, object> AcquireSharingBoundaryInstances(string sharingBoundaryName)
        {
            Requires.NotNull(sharingBoundaryName, "sharingBoundaryName");

            var sharingBoundary = this.sharedInstantiatedExports.GetValueOrDefault(sharingBoundaryName);
            if (sharingBoundary == null)
            {
                // This means someone is trying to create a part
                // that belongs to a sharing boundary that has not yet been created.
                throw new CompositionFailedException("Inappropriate request for export from part that belongs to another sharing boundary.");
            }

            return sharingBoundary;
        }

        protected internal struct TypeRef
        {
            public TypeRef(int typeId)
                : this()
            {
                this.TypeId = typeId;
            }

            public int TypeId { get; private set; }

            public Type GetType(ExportProvider resolvingExportProvider)
            {
                Requires.NotNull(resolvingExportProvider, "resolvingExportProvider");

                return resolvingExportProvider.GetType(this.TypeId);
            }
        }

        private class ExportProviderLazyMetadataWrapper : LazyMetadataWrapper
        {
            private readonly ExportProvider resolvingExportProvider;

            internal ExportProviderLazyMetadataWrapper(ExportProvider resolvingExportProvider, ImmutableDictionary<string, object> metadata)
                : base(metadata)
            {
                Requires.NotNull(resolvingExportProvider, "resolvingExportProvider");

                this.resolvingExportProvider = resolvingExportProvider;
            }

            protected override object SubstituteValueIfRequired(string key, object value)
            {
                value = base.SubstituteValueIfRequired(key, value);

                if (value is ExportProvider.TypeRef)
                {
                    value = ((ExportProvider.TypeRef)value).GetType(this.resolvingExportProvider);
                }
                else if (value is ExportProvider.TypeRef[])
                {
                    value = ((ExportProvider.TypeRef[])value).Select(r => r.GetType(this.resolvingExportProvider)).ToArray();

                    // Update our metadata dictionary with the substitution to avoid
                    // the translation costs next time.
                    this.underlyingMetadata = this.underlyingMetadata.SetItem(key, value);
                }

                return value;
            }

            protected override LazyMetadataWrapper Clone(LazyMetadataWrapper oldVersion, IReadOnlyDictionary<string, object> newMetadata)
            {
                return new ExportProviderLazyMetadataWrapper(((ExportProviderLazyMetadataWrapper)oldVersion).resolvingExportProvider, newMetadata.ToImmutableDictionary());
            }
        }

        private class ExportProviderAsExport : DelegatingExportProvider
        {
            internal ExportProviderAsExport(ExportProvider inner)
                : base(inner)
            {
            }

            protected override void Dispose(bool disposing)
            {
                throw new InvalidOperationException("This instance is an import and cannot be directly disposed.");
            }
        }

        /// <summary>
        /// Supports metadata views that are any type that <see cref="ImmutableDictionary{TKey, TValue}"/>
        /// could be assigned to, including <see cref="IDictionary{TKey, TValue}"/> and <see cref="IReadOnlyDictionary{TKey, TValue}"/>.
        /// </summary>
        private class PassthroughMetadataViewProvider : IMetadataViewProvider
        {
            private PassthroughMetadataViewProvider() { }

            internal static readonly IMetadataViewProvider Default = new PassthroughMetadataViewProvider();

            public bool IsDefaultMetadataRequired
            {
                get { return false; }
            }

            public bool IsMetadataViewSupported(Type metadataType)
            {
                Requires.NotNull(metadataType, "metadataType");

                return metadataType.GetTypeInfo().IsAssignableFrom(typeof(IReadOnlyDictionary<string, object>).GetTypeInfo())
                    || metadataType.GetTypeInfo().IsAssignableFrom(typeof(IDictionary<string, object>).GetTypeInfo());
            }

            public object CreateProxy(IReadOnlyDictionary<string, object> metadata, Type metadataViewType)
            {
                Requires.NotNull(metadata, "metadata");

                // This cast should work because our IsMetadataViewSupported method filters to those that do.
                return metadata;
            }
        }

        /// <summary>
        /// Supports metadata views that are concrete classes with a public constructor
        /// that accepts the metadata dictionary as its only parameter.
        /// </summary>
        private class MetadataViewClassProvider : IMetadataViewProvider
        {
            private MetadataViewClassProvider() { }

            internal static readonly IMetadataViewProvider Default = new MetadataViewClassProvider();

            public bool IsDefaultMetadataRequired
            {
                get { return false; }
            }

            public bool IsMetadataViewSupported(Type metadataType)
            {
                Requires.NotNull(metadataType, "metadataType");
                var typeInfo = metadataType.GetTypeInfo();

                return typeInfo.IsClass && !typeInfo.IsAbstract && FindConstructor(typeInfo) != null;
            }

            public object CreateProxy(IReadOnlyDictionary<string, object> metadata, Type metadataViewType)
            {
                return FindConstructor(metadataViewType.GetTypeInfo())
                    .Invoke(new object[] { ImmutableDictionary.CreateRange(metadata) });
            }

            private static ConstructorInfo FindConstructor(TypeInfo metadataType)
            {
                Requires.NotNull(metadataType, "metadataType");

                var publicCtorsWithOneParameter = from ctor in metadataType.DeclaredConstructors
                                                  where ctor.IsPublic
                                                  let parameters = ctor.GetParameters()
                                                  where parameters.Length == 1
                                                  let paramInfo = parameters[0].ParameterType.GetTypeInfo()
                                                  where paramInfo.IsAssignableFrom(typeof(ImmutableDictionary<string, object>).GetTypeInfo())
                                                  select ctor;
                return publicCtorsWithOneParameter.FirstOrDefault();
            }
        }

        private class AssemblyLoaderByFullName : IAssemblyLoader
        {
            public Assembly LoadAssembly(string assemblyFullName, string codeBasePath)
            {
                // We can't use codeBasePath here because this is a PCL, and the
                // facade assembly we reference doesn't expose AssemblyName.CodeBasePath.
                // That's why the MS.VS.Composition.Configuration.dll has another IAssemblyLoader
                // that we prefer over this one. It does the codebasepath thing.
                return Assembly.Load(new AssemblyName(assemblyFullName));
            }
        }
    }
}<|MERGE_RESOLUTION|>--- conflicted
+++ resolved
@@ -98,11 +98,7 @@
         /// <summary>
         /// An array of types 
         /// </summary>
-<<<<<<< HEAD
-        private List<Type> runtimeCreatedTypes;
-=======
         private List<Reflection.TypeRef> runtimeCreatedTypes;
->>>>>>> a112825e
 
         private readonly object syncObject = new object();
 
@@ -124,11 +120,7 @@
             if (parent == null)
             {
                 this.sharedInstantiatedExports = this.sharedInstantiatedExports.Add(string.Empty, new Dictionary<int, object>());
-<<<<<<< HEAD
-                this.runtimeCreatedTypes = new List<Type>();
-=======
                 this.runtimeCreatedTypes = new List<Reflection.TypeRef>();
->>>>>>> a112825e
             }
             else
             {
@@ -755,36 +747,36 @@
                 value = base.SubstituteValueIfRequired(key, value);
 
                 if (value is ExportProvider.TypeRef)
-                {
+            {
                     value = ((ExportProvider.TypeRef)value).GetType(this.resolvingExportProvider);
-                }
+            }
                 else if (value is ExportProvider.TypeRef[])
-                {
+            {
                     value = ((ExportProvider.TypeRef[])value).Select(r => r.GetType(this.resolvingExportProvider)).ToArray();
 
                     // Update our metadata dictionary with the substitution to avoid
                     // the translation costs next time.
                     this.underlyingMetadata = this.underlyingMetadata.SetItem(key, value);
-                }
+            }
 
                 return value;
             }
 
             protected override LazyMetadataWrapper Clone(LazyMetadataWrapper oldVersion, IReadOnlyDictionary<string, object> newMetadata)
-            {
+                {
                 return new ExportProviderLazyMetadataWrapper(((ExportProviderLazyMetadataWrapper)oldVersion).resolvingExportProvider, newMetadata.ToImmutableDictionary());
-            }
-        }
+                }
+            }
 
         private class ExportProviderAsExport : DelegatingExportProvider
-        {
+                {
             internal ExportProviderAsExport(ExportProvider inner)
                 : base(inner)
             {
             }
 
             protected override void Dispose(bool disposing)
-            {
+                {
                 throw new InvalidOperationException("This instance is an import and cannot be directly disposed.");
             }
         }
