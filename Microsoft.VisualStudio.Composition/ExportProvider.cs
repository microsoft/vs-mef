﻿namespace Microsoft.VisualStudio.Composition
{
    using System;
    using System.Collections.Generic;
    using System.Collections.Immutable;
    using System.ComponentModel;
    using System.Diagnostics;
    using System.Globalization;
    using System.Linq;
    using System.Reflection;
    using System.Runtime.CompilerServices;
    using System.Text;
    using System.Threading;
    using System.Threading.Tasks;
    using Microsoft.VisualStudio.Composition.Reflection;
    using Validation;
    using DefaultMetadataType = System.Collections.Generic.IDictionary<string, object>;

    public abstract class ExportProvider : IDisposableObservable
    {
        internal static readonly ExportDefinition ExportProviderExportDefinition = new ExportDefinition(
            ContractNameServices.GetTypeIdentity(typeof(ExportProvider)),
            PartCreationPolicyConstraint.GetExportMetadata(CreationPolicy.Shared).AddRange(ExportTypeIdentityConstraint.GetExportMetadata(typeof(ExportProvider))));

        internal static readonly ComposablePartDefinition ExportProviderPartDefinition = new ComposablePartDefinition(
            TypeRef.Get(typeof(ExportProviderAsExport)),
            new[] { ExportProviderExportDefinition },
            ImmutableDictionary<MemberRef, IReadOnlyCollection<ExportDefinition>>.Empty,
            ImmutableList<ImportDefinitionBinding>.Empty,
            string.Empty,
            default(MethodRef),
            null,
            CreationPolicy.Shared,
            true);

        protected static readonly LazyPart<object> NotInstantiablePartLazy = new LazyPart<object>(() => CannotInstantiatePartWithNoImportingConstructor());

        protected static readonly Type[] EmptyTypeArray = new Type[0];

        protected static readonly object[] EmptyObjectArray = EmptyTypeArray; // Covariance allows us to reuse the derived type empty array.

        /// <summary>
        /// A metadata template used by the generated code.
        /// </summary>
        protected static readonly ImmutableDictionary<string, object> EmptyMetadata = ImmutableDictionary.Create<string, object>();

        /// <summary>
        /// A cache for the <see cref="GetMetadataViewProvider"/> method which has shown up on perf traces.
        /// </summary>
        /// <remarks>
        /// All access to this dictionary is guarded by a lock on this field.
        /// </remarks>
        private Dictionary<Type, IMetadataViewProvider> typeAndSelectedMetadataViewProviderCache = new Dictionary<Type, IMetadataViewProvider>();

        /// <summary>
        /// A list of built-in metadata view providers that should be used before trying to get additional ones
        /// from the extensions.
        /// </summary>
        private static readonly ImmutableArray<IMetadataViewProvider> BuiltInMetadataViewProviders = ImmutableArray.Create(
            PassthroughMetadataViewProvider.Default,
            MetadataViewClassProvider.Default);

        /// <summary>
        /// The metadata view providers available to this ExportProvider.
        /// </summary>
        /// <remarks>
        /// This field is lazy to avoid a chicken-and-egg problem with initializing it in our constructor.
        /// </remarks>
        private readonly Lazy<ImmutableArray<Lazy<IMetadataViewProvider, IReadOnlyDictionary<string, object>>>> metadataViewProviders;

        private readonly object syncObject = new object();

        /// <summary>
        /// A map of shared boundary names to their shared instances.
        /// The value is a dictionary of types to their Lazy{T} factories.
        /// </summary>
        private readonly ImmutableDictionary<string, Dictionary<TypeRef, object>> sharedInstantiatedExports = ImmutableDictionary.Create<string, Dictionary<TypeRef, object>>();

        /// <summary>
        /// The disposable objects whose lifetimes are shared and tied to a specific sharing boundary.
        /// </summary>
        private readonly ImmutableDictionary<string, HashSet<IDisposable>> disposableInstantiatedSharedParts = ImmutableDictionary.Create<string, HashSet<IDisposable>>();

        /// <summary>
        /// The dispoable objects whose lifetimes are controlled by this instance.
        /// </summary>
        /// <remarks>
        /// Access to this collection is guarded by locking the collection instance itself.
        /// </remarks>
        private readonly HashSet<IDisposable> disposableNonSharedParts = new HashSet<IDisposable>();

        /// <summary>
        /// The sharing boundaries that this ExportProvider creates new sharing boundaries for.
        /// </summary>
        private readonly ImmutableHashSet<string> freshSharingBoundaries = ImmutableHashSet.Create<string>();

        private bool isDisposed;

        protected ExportProvider(ExportProvider parent, IReadOnlyCollection<string> freshSharingBoundaries)
        {
            if (parent == null)
            {
                this.sharedInstantiatedExports = this.sharedInstantiatedExports.Add(string.Empty, new Dictionary<TypeRef, object>());
                this.disposableInstantiatedSharedParts = this.disposableInstantiatedSharedParts.Add(string.Empty, new HashSet<IDisposable>());
                this.freshSharingBoundaries = this.freshSharingBoundaries.Add(string.Empty);
            }
            else
            {
                this.sharedInstantiatedExports = parent.sharedInstantiatedExports;
                this.disposableInstantiatedSharedParts = parent.disposableInstantiatedSharedParts;
            }

            if (freshSharingBoundaries != null)
            {
                this.freshSharingBoundaries = this.freshSharingBoundaries.Union(freshSharingBoundaries);
                foreach (string freshSharingBoundary in freshSharingBoundaries)
                {
                    this.sharedInstantiatedExports = this.sharedInstantiatedExports.SetItem(freshSharingBoundary, new Dictionary<TypeRef, object>());
                    this.disposableInstantiatedSharedParts = this.disposableInstantiatedSharedParts.SetItem(freshSharingBoundary, new HashSet<IDisposable>());
                }
            }

            var nonDisposableWrapper = (this as ExportProviderAsExport) ?? new ExportProviderAsExport(this);
            this.NonDisposableWrapper = LazyPart.Wrap(nonDisposableWrapper);
            this.NonDisposableWrapperExportAsListOfOne = ImmutableList.Create(
                new Export(ExportProviderExportDefinition, this.NonDisposableWrapper));
            this.metadataViewProviders = new Lazy<ImmutableArray<Lazy<IMetadataViewProvider, IReadOnlyDictionary<string, object>>>>(
                () => ImmutableArray.CreateRange(
                    this.GetExports<IMetadataViewProvider, IReadOnlyDictionary<string, object>>()
                    .OrderByDescending(v => GetOrderMetadata(v.Metadata))));
        }

        bool IDisposableObservable.IsDisposed
        {
            get { return this.isDisposed; }
        }

        protected ILazy<DelegatingExportProvider> NonDisposableWrapper { get; private set; }

        protected ImmutableList<Export> NonDisposableWrapperExportAsListOfOne { get; private set; }

        public Lazy<T> GetExport<T>()
        {
            return this.GetExport<T>(null);
        }

        public Lazy<T> GetExport<T>(string contractName)
        {
            return this.GetExport<T, DefaultMetadataType>(contractName);
        }

        public Lazy<T, TMetadataView> GetExport<T, TMetadataView>()
        {
            return this.GetExport<T, TMetadataView>(null);
        }

        public Lazy<T, TMetadataView> GetExport<T, TMetadataView>(string contractName)
        {
            return this.GetExports<T, TMetadataView>(contractName, ImportCardinality.ExactlyOne).Single();
        }

        public T GetExportedValue<T>()
        {
            return this.GetExport<T>().Value;
        }

        public T GetExportedValue<T>(string contractName)
        {
            return this.GetExport<T>(contractName).Value;
        }

        public IEnumerable<Lazy<T>> GetExports<T>()
        {
            return this.GetExports<T>(null);
        }

        public IEnumerable<Lazy<T>> GetExports<T>(string contractName)
        {
            return this.GetExports<T, DefaultMetadataType>(contractName);
        }

        public IEnumerable<Lazy<T, TMetadataView>> GetExports<T, TMetadataView>()
        {
            return this.GetExports<T, TMetadataView>(null);
        }

        public IEnumerable<Lazy<T, TMetadataView>> GetExports<T, TMetadataView>(string contractName)
        {
            return this.GetExports<T, TMetadataView>(contractName, ImportCardinality.ZeroOrMore);
        }

        public IEnumerable<T> GetExportedValues<T>()
        {
            return this.GetExports<T>().Select(l => l.Value);
        }

        public IEnumerable<T> GetExportedValues<T>(string contractName)
        {
            return this.GetExports<T>(contractName).Select(l => l.Value);
        }

        public virtual IEnumerable<Export> GetExports(ImportDefinition importDefinition)
        {
            Requires.NotNull(importDefinition, "importDefinition");

            if (importDefinition.ContractName == ExportProviderExportDefinition.ContractName)
            {
                return this.NonDisposableWrapperExportAsListOfOne;
            }

            bool isExportFactory = importDefinition.ContractName == CompositionConstants.PartCreatorContractName;
            ImportDefinition exportFactoryImportDefinition = null;
            if (isExportFactory)
            {
                // This is a runtime request for an ExportFactory<T>. This can happen for example when an object
                // is supplied to a MEFv1 CompositionContainer's SatisfyImportsOnce method when that object
                // has an importing member of type ExportFactory<T>.
                // We must unwrap the nested import definition to unveil the actual export to be created
                // by this export factory.
                exportFactoryImportDefinition = importDefinition;
                importDefinition = (ImportDefinition)importDefinition.Metadata[CompositionConstants.ExportFactoryProductImportDefinition];
            }

            IEnumerable<ExportInfo> exportInfos = this.GetExportsCore(importDefinition);

            string genericTypeDefinitionContractName;
            Type[] genericTypeArguments;
            if (ComposableCatalog.TryGetOpenGenericExport(importDefinition, out genericTypeDefinitionContractName, out genericTypeArguments))
            {
                var genericTypeImportDefinition = new ImportDefinition(genericTypeDefinitionContractName, importDefinition.Cardinality, importDefinition.Metadata, importDefinition.ExportConstraints);
                var openGenericExports = this.GetExportsCore(genericTypeImportDefinition);
                var closedGenericExports = openGenericExports.Select(export => export.CloseGenericExport(genericTypeArguments));
                exportInfos = exportInfos.Concat(closedGenericExports);
            }

            var filteredExportInfos = from export in exportInfos
                                      where importDefinition.ExportConstraints.All(c => c.IsSatisfiedBy(export.Definition))
                                      select export;

            IEnumerable<Export> exports;
            if (isExportFactory)
            {
                var exportFactoryType = (Type)exportFactoryImportDefinition.Metadata[CompositionConstants.ExportFactoryTypeMetadataName];
                exports = filteredExportInfos.Select(ei => this.CreateExportFactoryExport(ei, exportFactoryType));
            }
            else
            {
                exports = filteredExportInfos.Select(fe => new Export(fe.Definition, fe.ExportedValueGetter));
            }

            var exportsSnapshot = exports.ToArray(); // avoid repeating all the foregoing work each time this sequence is enumerated.
            if (importDefinition.Cardinality == ImportCardinality.ExactlyOne && exportsSnapshot.Length != 1)
            {
                throw new CompositionFailedException();
            }

            return exportsSnapshot;
        }

        public void Dispose()
        {
            this.Dispose(true);
            GC.SuppressFinalize(this);
        }

        protected virtual void Dispose(bool disposing)
        {
            if (disposing)
            {
                this.isDisposed = true;

                // Snapshot the contents of the collection within the lock,
                // then dispose of the values outside the lock to avoid
                // executing arbitrary 3rd-party code within our lock.
                List<IDisposable> disposableSnapshot;
                lock (this.disposableNonSharedParts)
                {
                    disposableSnapshot = new List<IDisposable>(this.disposableNonSharedParts);
                    this.disposableNonSharedParts.Clear();
                }

                foreach (var sharingBoundary in this.freshSharingBoundaries)
                {
                    var disposablePartsHashSet = this.disposableInstantiatedSharedParts[sharingBoundary];
                    lock (disposablePartsHashSet)
                    {
                        disposableSnapshot.AddRange(disposablePartsHashSet);
                        disposablePartsHashSet.Clear();
                    }
                }

                foreach (var item in disposableSnapshot)
                {
                    item.Dispose();
                }
            }
        }

        protected static object CannotInstantiatePartWithNoImportingConstructor()
        {
            throw new CompositionFailedException("No importing constructor");
        }

        /// <summary>
        /// When implemented by a derived class, returns an <see cref="IEnumerable{T}"/> of values that
        /// satisfy the contract name of the specified <see cref="ImportDefinition"/>.
        /// </summary>
        /// <remarks>
        /// The derived type is *not* expected to filter the exports based on the import definition constraints.
        /// </remarks>
        protected abstract IEnumerable<ExportInfo> GetExportsCore(ImportDefinition importDefinition);

        protected ExportInfo CreateExport(ImportDefinition importDefinition, IReadOnlyDictionary<string, object> metadata, TypeRef partTypeRef, Func<ExportProvider, Dictionary<TypeRef, object>, object> valueFactory, string partSharingBoundary, bool nonSharedInstanceRequired, MemberInfo exportingMember)
        {
            Requires.NotNull(importDefinition, "importDefinition");
            Requires.NotNull(metadata, "metadata");
            Requires.NotNull(partTypeRef, "partTypeRef");
            Requires.NotNull(valueFactory, "valueFactory");

            var provisionalSharedObjects = new Dictionary<TypeRef, object>();
            Func<object> maybeSharedValueFactory = this.GetOrCreateShareableValue(partTypeRef, valueFactory, provisionalSharedObjects, partSharingBoundary, nonSharedInstanceRequired);
            Func<object> memberValueFactory;
            if (exportingMember == null)
            {
                memberValueFactory = maybeSharedValueFactory;
            }
            else
            {
                memberValueFactory = () => GetValueFromMember(maybeSharedValueFactory(), exportingMember);
            }

            return new ExportInfo(importDefinition.ContractName, metadata, memberValueFactory);
        }

        protected object CreateExportFactory(Type importingSiteElementType, IReadOnlyCollection<string> sharingBoundaries, Func<KeyValuePair<object, IDisposable>> valueFactory, Type exportFactoryType, IReadOnlyDictionary<string, object> exportMetadata)
        {
            Requires.NotNull(importingSiteElementType, "importingSiteElementType");
            Requires.NotNull(sharingBoundaries, "sharingBoundaries");
            Requires.NotNull(valueFactory, "valueFactory");
            Requires.NotNull(exportFactoryType, "exportFactoryType");
            Requires.NotNull(exportMetadata, "exportMetadata");

            // ExportFactory.ctor(Func<Tuple<T, Action>>[, TMetadata])
            Type tupleType;
            using (var typeArgs = ArrayRental<Type>.Get(2))
            {
                typeArgs.Value[0] = importingSiteElementType;
                typeArgs.Value[1] = typeof(Action);
                tupleType = typeof(Tuple<,>).MakeGenericType(typeArgs.Value);
            }

            Func<object> factory = () =>
            {
                KeyValuePair<object, IDisposable> constructedValueAndDisposable = valueFactory();

                using (var ctorArgs = ArrayRental<object>.Get(2))
                {
                    ctorArgs.Value[0] = constructedValueAndDisposable.Key;
                    ctorArgs.Value[1] = constructedValueAndDisposable.Value != null ? new Action(constructedValueAndDisposable.Value.Dispose) : null;
                    return Activator.CreateInstance(tupleType, ctorArgs.Value);
                }
            };

            using (var ctorArgs = ArrayRental<object>.Get(exportFactoryType.GenericTypeArguments.Length))
            {
                ctorArgs.Value[0] = ReflectionHelpers.CreateFuncOfType(tupleType, factory);
                if (ctorArgs.Value.Length > 1)
                {
                    ctorArgs.Value[1] = this.GetStrongTypedMetadata(exportMetadata, exportFactoryType.GenericTypeArguments[1]);
                }

                return Activator.CreateInstance(exportFactoryType, ctorArgs.Value);
            }
        }

        private Export CreateExportFactoryExport(ExportInfo exportInfo, Type exportFactoryType)
        {
            Requires.NotNull(exportFactoryType, "exportFactoryType");

            var exportFactoryCreator = (Func<object>)(() => this.CreateExportFactory(
                typeof(object),
                ImmutableHashSet<string>.Empty, // no support for sub-scopes queried for imperatively.
                () =>
                {
                    object value = exportInfo.ExportedValueGetter();
                    return new KeyValuePair<object, IDisposable>(value, value as IDisposable);
                },
                exportFactoryType,
                exportInfo.Definition.Metadata));
            var exportFactoryTypeIdentity = ContractNameServices.GetTypeIdentity(exportFactoryType);
            var exportFactoryMetadata = ImmutableDictionary.Create<string, object>()
                .Add(CompositionConstants.ExportTypeIdentityMetadataName, exportFactoryTypeIdentity)
                .Add(CompositionConstants.PartCreationPolicyMetadataName, CreationPolicy.NonShared)
                .Add(CompositionConstants.ProductDefinitionMetadataName, exportInfo.Definition);
            return new Export(
                exportFactoryTypeIdentity,
                exportFactoryMetadata,
                exportFactoryCreator);
        }

        protected object GetStrongTypedMetadata(IReadOnlyDictionary<string, object> metadata, Type metadataType)
        {
            Requires.NotNull(metadata, "metadata");
            Requires.NotNull(metadataType, "metadataType");

            var metadataViewProvider = this.GetMetadataViewProvider(metadataType);
            return metadataViewProvider.CreateProxy(
                metadata,
                GetMetadataViewDefaults(metadataType),
                metadataType);
        }

        protected object GetValueFromMember(object exportingPart, ImportDefinitionBinding import, ExportDefinitionBinding export)
        {
            return this.GetValueFromMember(exportingPart, export.ExportingMember, import.ImportingSiteElementType, export.ExportedValueType);
        }

        /// <summary>
        /// Gets the value from some member of a part.
        /// </summary>
        /// <param name="exportingPart">The instance of the part to extract the value from. May be <c>null</c> for static exports.</param>
        /// <param name="exportingMember">The member exporting the value. May be <c>null</c> for exporting the type/instance itself.</param>
        /// <param name="importingSiteElementType">The type of the importing member, with ImportMany collections and Lazy/ExportFactory stripped away.</param>
        /// <param name="exportedValueType">The contractually exported value type.</param>
        /// <returns>The value of the member.</returns>
        protected object GetValueFromMember(object exportingPart, MemberInfo exportingMember, Type importingSiteElementType = null, Type exportedValueType = null)
        {
            Requires.NotNull(exportingMember, "exportingMember");

            if (exportingMember == null)
            {
                return exportingPart;
            }

            var field = exportingMember as FieldInfo;
            if (field != null)
            {
                return field.GetValue(exportingPart);
            }

            var property = exportingMember as PropertyInfo;
            if (property != null)
            {
                return property.GetValue(exportingPart);
            }

            var method = exportingMember as MethodInfo;
            if (method != null)
            {
                // If the method came from a property, return the result of the property getter rather than return the delegate.
                if (method.IsSpecialName && method.GetParameters().Length == 0 && method.Name.StartsWith("get_"))
                {
                    return method.Invoke(exportingPart, EmptyObjectArray);
                }

                Type delegateType = importingSiteElementType != null && typeof(Delegate).GetTypeInfo().IsAssignableFrom(importingSiteElementType.GetTypeInfo())
                    ? importingSiteElementType
                    : (exportedValueType ?? ReflectionHelpers.GetContractTypeForDelegate(method));
                return method.CreateDelegate(delegateType, method.IsStatic ? null : exportingPart);
            }

            throw new NotSupportedException();
        }

        protected Func<object> GetOrCreateShareableValue(TypeRef partTypeRef, Func<ExportProvider, Dictionary<TypeRef, object>, object> valueFactory, Dictionary<TypeRef, object> provisionalSharedObjects, string partSharingBoundary, bool nonSharedInstanceRequired)
        {
            Requires.NotNull(partTypeRef, "partTypeRef");

            if (!nonSharedInstanceRequired)
            {
                object provisionalObject;
                if (this.TryGetProvisionalSharedExport(provisionalSharedObjects, partTypeRef, out provisionalObject))
                {
                    return () => provisionalObject;
                }

                ILazy<System.Object> lazyResult;
                if (this.TryGetSharedInstanceFactory(partSharingBoundary, partTypeRef, out lazyResult))
                {
                    return lazyResult.ValueFactory;
                }
            }

            Func<object> result = () => valueFactory(this, provisionalSharedObjects);

            if (!nonSharedInstanceRequired)
            {
                ILazy<System.Object> lazyResult = new LazyPart<object>(result);
                lazyResult = this.GetOrAddSharedInstanceFactory(partSharingBoundary, partTypeRef, lazyResult);
                result = lazyResult.ValueFactory;
            }

            return result;
        }

        private bool TryGetSharedInstanceFactory<T>(string partSharingBoundary, TypeRef partTypeRef, out ILazy<T> value)
        {
            lock (this.syncObject)
            {
                var sharingBoundary = AcquireSharingBoundaryInstances(partSharingBoundary);
                object valueObject;
                bool result = sharingBoundary.TryGetValue(partTypeRef, out valueObject);
                value = (ILazy<T>)valueObject;
                return result;
            }
        }

        private ILazy<object> GetOrAddSharedInstanceFactory(string partSharingBoundary, TypeRef partTypeRef, ILazy<object> value)
        {
            Requires.NotNull(partTypeRef, "partTypeRef");
            Requires.NotNull(value, "value");

            lock (this.syncObject)
            {
                var sharingBoundary = AcquireSharingBoundaryInstances(partSharingBoundary);
                object priorValue;
                if (sharingBoundary.TryGetValue(partTypeRef, out priorValue))
                {
                    return (ILazy<object>)priorValue;
                }

                sharingBoundary.Add(partTypeRef, value);
                return value;
            }
        }

        /// <summary>
        /// Adds a value to be disposed of when this or a parent ExportProvider is disposed of.
        /// </summary>
        /// <param name="instantiatedPart">The part to be disposed.</param>
        /// <param name="sharingBoundary">
        /// The sharing boundary associated with the part.
        /// May be null for non-shared parts, or the empty string for the default sharing scope.
        /// </param>
        protected void TrackDisposableValue(IDisposable instantiatedPart, string sharingBoundary)
        {
            Requires.NotNull(instantiatedPart, "instantiatedPart");

            if (sharingBoundary == null)
            {
                lock (this.disposableNonSharedParts)
                {
                    this.disposableNonSharedParts.Add(instantiatedPart);
                }
            }
            else
            {
                var disposablePartsHashSet = this.disposableInstantiatedSharedParts[sharingBoundary];
                lock (disposablePartsHashSet)
                {
                    disposablePartsHashSet.Add(instantiatedPart);
                }
            }
        }

        protected MethodInfo GetMethodWithArity(Type declaringType, string methodName, int arity)
        {
            return declaringType.GetTypeInfo().GetDeclaredMethods(methodName)
                .Single(m => m.GetGenericArguments().Length == arity);
        }

        protected internal interface IMetadataDictionary : IDictionary<string, object>, IReadOnlyDictionary<string, object> { }

        private static readonly Dictionary<Type, IReadOnlyDictionary<string, object>> GetMetadataViewDefaultsCache = new Dictionary<Type, IReadOnlyDictionary<string, object>>();

        /// <summary>
        /// Gets a dictionary of metadata that describes all the default values supplied by a metadata view.
        /// </summary>
        /// <param name="metadataView">The metadata view type.</param>
        /// <returns>A dictionary of default metadata values.</returns>
        protected static IReadOnlyDictionary<string, object> GetMetadataViewDefaults(Type metadataView)
        {
            Requires.NotNull(metadataView, "metadataView");

            IReadOnlyDictionary<string, object> result;
            lock (GetMetadataViewDefaultsCache)
            {
                GetMetadataViewDefaultsCache.TryGetValue(metadataView, out result);
            }

            if (result == null)
            {
                if (metadataView.GetTypeInfo().IsInterface && !metadataView.Equals(typeof(IDictionary<string, object>)))
                {
                    var metadataBuilder = ImmutableDictionary.CreateBuilder<string, object>();
                    foreach (var property in metadataView.EnumProperties().WherePublicInstance())
                    {
                        if (!metadataBuilder.ContainsKey(property.Name))
                        {
                            var defaultValueAttribute = property.GetCustomAttributesCached<DefaultValueAttribute>().FirstOrDefault();
                            if (defaultValueAttribute != null)
                            {
                                metadataBuilder.Add(property.Name, defaultValueAttribute.Value);
                            }
                        }
                    }

                    result = metadataBuilder.ToImmutable();
                }
                else
                {
                    result = ImmutableDictionary<string, object>.Empty;
                }

                lock (GetMetadataViewDefaultsCache)
                {
                    GetMetadataViewDefaultsCache[metadataView] = result;
                }
            }

            return result;
        }

        protected static int GetOrderMetadata(IReadOnlyDictionary<string, object> metadata)
        {
            Requires.NotNull(metadata, "metadata");

            object value = metadata.GetValueOrDefault("OrderPrecedence");
            return value is int ? (int)value : 0;
        }

        private bool TryGetProvisionalSharedExport(IReadOnlyDictionary<TypeRef, object> provisionalSharedObjects, TypeRef partTypeRef, out object value)
        {
            Requires.NotNull(provisionalSharedObjects, "provisionalSharedObjects");
            Requires.NotNull(partTypeRef, "partTypeRef");

            lock (provisionalSharedObjects)
            {
                return provisionalSharedObjects.TryGetValue(partTypeRef, out value);
            }
        }

        private IEnumerable<Lazy<T, TMetadataView>> GetExports<T, TMetadataView>(string contractName, ImportCardinality cardinality)
        {
            Verify.NotDisposed(this);
            contractName = string.IsNullOrEmpty(contractName) ? ContractNameServices.GetTypeIdentity(typeof(T)) : contractName;
            IMetadataViewProvider metadataViewProvider = GetMetadataViewProvider(typeof(TMetadataView));

            var constraints = ImmutableHashSet<IImportSatisfiabilityConstraint>.Empty
                .Union(PartDiscovery.GetExportTypeIdentityConstraints(typeof(T)));

            if (typeof(TMetadataView) != typeof(DefaultMetadataType))
            {
                constraints = constraints.Add(ImportMetadataViewConstraint.GetConstraint(TypeRef.Get(typeof(TMetadataView))));
            }

            var importMetadata = PartDiscovery.GetImportMetadataForGenericTypeImport(typeof(T));
            var importDefinition = new ImportDefinition(contractName, cardinality, importMetadata, constraints);
            IEnumerable<Export> results = this.GetExports(importDefinition);
            return results.Select(result => new LazyPart<T, TMetadataView>(
                () => result.Value,
                (TMetadataView)metadataViewProvider.CreateProxy(
                    result.Metadata,
                    GetMetadataViewDefaults(typeof(TMetadataView)),
                    typeof(TMetadataView))))
                .ToImmutableHashSet();
        }

        /// <summary>
        /// Gets a provider that can create a metadata view of a specified type over a dictionary of metadata.
        /// </summary>
        /// <param name="metadataView">The type of metadata view required.</param>
        /// <returns>A metadata view provider.</returns>
        /// <exception cref="NotSupportedException">Thrown if no metadata view provider available is compatible with the type.</exception>
        internal IMetadataViewProvider GetMetadataViewProvider(Type metadataView)
        {
            Requires.NotNull(metadataView, "metadataView");

            IMetadataViewProvider metadataViewProvider;
            lock (this.typeAndSelectedMetadataViewProviderCache)
            {
                this.typeAndSelectedMetadataViewProviderCache.TryGetValue(metadataView, out metadataViewProvider);
            }

            if (metadataViewProvider == null)
            {
                foreach (var viewProvider in BuiltInMetadataViewProviders)
                {
                    if (viewProvider.IsMetadataViewSupported(metadataView))
                    {
                        metadataViewProvider = viewProvider;
                    }
                }

                if (metadataViewProvider == null)
                {
                    foreach (var viewProvider in this.metadataViewProviders.Value)
                    {
                        if (viewProvider.Value.IsMetadataViewSupported(metadataView))
                        {
                            metadataViewProvider = viewProvider.Value;
                            break;
                        }
                    }
                }

                if (metadataViewProvider == null)
                {
                    throw new NotSupportedException("Type of metadata view is unsupported.");
                }

                lock (this.typeAndSelectedMetadataViewProviderCache)
                {
                    this.typeAndSelectedMetadataViewProviderCache[metadataView] = metadataViewProvider;
                }
            }

            return metadataViewProvider;
        }

        private Dictionary<TypeRef, object> AcquireSharingBoundaryInstances(string sharingBoundaryName)
        {
            Requires.NotNull(sharingBoundaryName, "sharingBoundaryName");

            var sharingBoundary = this.sharedInstantiatedExports.GetValueOrDefault(sharingBoundaryName);
            if (sharingBoundary == null)
            {
                // This means someone is trying to create a part
                // that belongs to a sharing boundary that has not yet been created.
                throw new CompositionFailedException("Inappropriate request for export from part that belongs to another sharing boundary.");
            }

            return sharingBoundary;
        }

        protected struct ExportInfo
        {
            public ExportInfo(string contractName, IReadOnlyDictionary<string, object> metadata, Func<object> exportedValueGetter)
                : this(new ExportDefinition(contractName, metadata), exportedValueGetter)
            {
            }

            public ExportInfo(ExportDefinition exportDefinition, Func<object> exportedValueGetter)
                : this()
            {
                Requires.NotNull(exportDefinition, "exportDefinition");
                Requires.NotNull(exportedValueGetter, "exportedValueGetter");

                this.Definition = exportDefinition;
                this.ExportedValueGetter = exportedValueGetter;
            }

            public ExportDefinition Definition { get; private set; }

            public Func<object> ExportedValueGetter { get; private set; }

            internal ExportInfo CloseGenericExport(Type[] genericTypeArguments)
            {
                Requires.NotNull(genericTypeArguments, "genericTypeArguments");

                string openGenericExportTypeIdentity = (string)this.Definition.Metadata[CompositionConstants.ExportTypeIdentityMetadataName];
                string genericTypeDefinitionIdentityPattern = openGenericExportTypeIdentity;
                string[] genericTypeArgumentIdentities = genericTypeArguments.Select(ContractNameServices.GetTypeIdentity).ToArray();
                string closedTypeIdentity = string.Format(CultureInfo.InvariantCulture, genericTypeDefinitionIdentityPattern, genericTypeArgumentIdentities);
                var metadata = ImmutableDictionary.CreateRange(this.Definition.Metadata).SetItem(CompositionConstants.ExportTypeIdentityMetadataName, closedTypeIdentity);

                string contractName = this.Definition.ContractName == openGenericExportTypeIdentity
                    ? closedTypeIdentity : this.Definition.ContractName;

                return new ExportInfo(contractName, metadata, this.ExportedValueGetter);
            }
        }

<<<<<<< HEAD
        protected struct Rental<T> : IDisposable
            where T : class
        {
            private T value;
            private Stack<T> returnTo;
            private Action<T> cleanup;

            internal Rental(Stack<T> returnTo, Func<int, T> create, Action<T> cleanup, int createArg)
            {
                this.value = returnTo != null && returnTo.Count > 0 ? returnTo.Pop() : create(createArg);
                this.returnTo = returnTo;
                this.cleanup = cleanup;
            }

            public T Value
            {
                get { return this.value; }
            }

            public void Dispose()
            {
                Assumes.NotNull(this.value);

                var value = this.value;
                this.value = null;
                if (this.cleanup != null)
                {
                    this.cleanup(value);
                }

                if (this.returnTo != null)
                {
                    this.returnTo.Push(value);
                }
            }
        }

        protected static class ArrayRental<T>
        {
            private static readonly ThreadLocal<Dictionary<int, Stack<T[]>>> arrays = new ThreadLocal<Dictionary<int, Stack<T[]>>>(() => new Dictionary<int, Stack<T[]>>());

            internal static Rental<T[]> Get(int length)
            {
                Stack<T[]> stack;
                if (!arrays.Value.TryGetValue(length, out stack))
                {
                    arrays.Value.Add(length, stack = new Stack<T[]>());
                }

                return new Rental<T[]>(stack, len => new T[len], array => Array.Clear(array, 0, array.Length), length);
            }
        }

        private class ExportProviderLazyMetadataWrapper : LazyMetadataWrapper
        {
            private readonly ExportProvider resolvingExportProvider;

            internal ExportProviderLazyMetadataWrapper(ExportProvider resolvingExportProvider, ImmutableDictionary<string, object> metadata)
                : base(metadata)
            {
                Requires.NotNull(resolvingExportProvider, "resolvingExportProvider");

                this.resolvingExportProvider = resolvingExportProvider;
            }

            protected override object SubstituteValueIfRequired(string key, object value)
            {
                value = base.SubstituteValueIfRequired(key, value);

                if (value is ExportProvider.TypeRef)
            {
                    value = ((ExportProvider.TypeRef)value).GetType(this.resolvingExportProvider);
            }
                else if (value is ExportProvider.TypeRef[])
            {
                    value = ((ExportProvider.TypeRef[])value).Select(r => r.GetType(this.resolvingExportProvider)).ToArray();

                    // Update our metadata dictionary with the substitution to avoid
                    // the translation costs next time.
                    this.underlyingMetadata = this.underlyingMetadata.SetItem(key, value);
            }

                return value;
            }

            protected override LazyMetadataWrapper Clone(LazyMetadataWrapper oldVersion, IReadOnlyDictionary<string, object> newMetadata)
                {
                return new ExportProviderLazyMetadataWrapper(((ExportProviderLazyMetadataWrapper)oldVersion).resolvingExportProvider, newMetadata.ToImmutableDictionary());
                }
            }

=======
>>>>>>> 381220e7
        private class ExportProviderAsExport : DelegatingExportProvider
                {
            internal ExportProviderAsExport(ExportProvider inner)
                : base(inner)
            {
            }

            protected override void Dispose(bool disposing)
                {
                throw new InvalidOperationException("This instance is an import and cannot be directly disposed.");
            }
        }

        /// <summary>
        /// Supports metadata views that are any type that <see cref="ImmutableDictionary{TKey, TValue}"/>
        /// could be assigned to, including <see cref="IDictionary{TKey, TValue}"/> and <see cref="IReadOnlyDictionary{TKey, TValue}"/>.
        /// </summary>
        private class PassthroughMetadataViewProvider : IMetadataViewProvider
        {
            private PassthroughMetadataViewProvider() { }

            internal static readonly IMetadataViewProvider Default = new PassthroughMetadataViewProvider();

            public bool IsMetadataViewSupported(Type metadataType)
            {
                Requires.NotNull(metadataType, "metadataType");

                return metadataType.GetTypeInfo().IsAssignableFrom(typeof(IReadOnlyDictionary<string, object>).GetTypeInfo())
                    || metadataType.GetTypeInfo().IsAssignableFrom(typeof(IDictionary<string, object>).GetTypeInfo());
            }

            public object CreateProxy(IReadOnlyDictionary<string, object> metadata, IReadOnlyDictionary<string, object> defaultValues, Type metadataViewType)
            {
                Requires.NotNull(metadata, "metadata");

                // This cast should work because our IsMetadataViewSupported method filters to those that do.
                return metadata;
            }
        }

        /// <summary>
        /// Supports metadata views that are concrete classes with a public constructor
        /// that accepts the metadata dictionary as its only parameter.
        /// </summary>
        private class MetadataViewClassProvider : IMetadataViewProvider
        {
            private MetadataViewClassProvider() { }

            internal static readonly IMetadataViewProvider Default = new MetadataViewClassProvider();

            public bool IsMetadataViewSupported(Type metadataType)
            {
                Requires.NotNull(metadataType, "metadataType");
                var typeInfo = metadataType.GetTypeInfo();

                return typeInfo.IsClass && !typeInfo.IsAbstract && FindConstructor(typeInfo) != null;
            }

            public object CreateProxy(IReadOnlyDictionary<string, object> metadata, IReadOnlyDictionary<string, object> defaultValues, Type metadataViewType)
            {
                return FindConstructor(metadataViewType.GetTypeInfo())
                    .Invoke(new object[] { ImmutableDictionary.CreateRange(metadata) });
            }

            private static ConstructorInfo FindConstructor(TypeInfo metadataType)
            {
                Requires.NotNull(metadataType, "metadataType");

                var publicCtorsWithOneParameter = from ctor in metadataType.DeclaredConstructors
                                                  where ctor.IsPublic
                                                  let parameters = ctor.GetParameters()
                                                  where parameters.Length == 1
                                                  let paramInfo = parameters[0].ParameterType.GetTypeInfo()
                                                  where paramInfo.IsAssignableFrom(typeof(ImmutableDictionary<string, object>).GetTypeInfo())
                                                  select ctor;
                return publicCtorsWithOneParameter.FirstOrDefault();
            }
        }
    }
}<|MERGE_RESOLUTION|>--- conflicted
+++ resolved
@@ -761,100 +761,6 @@
             }
         }
 
-<<<<<<< HEAD
-        protected struct Rental<T> : IDisposable
-            where T : class
-        {
-            private T value;
-            private Stack<T> returnTo;
-            private Action<T> cleanup;
-
-            internal Rental(Stack<T> returnTo, Func<int, T> create, Action<T> cleanup, int createArg)
-            {
-                this.value = returnTo != null && returnTo.Count > 0 ? returnTo.Pop() : create(createArg);
-                this.returnTo = returnTo;
-                this.cleanup = cleanup;
-            }
-
-            public T Value
-            {
-                get { return this.value; }
-            }
-
-            public void Dispose()
-            {
-                Assumes.NotNull(this.value);
-
-                var value = this.value;
-                this.value = null;
-                if (this.cleanup != null)
-                {
-                    this.cleanup(value);
-                }
-
-                if (this.returnTo != null)
-                {
-                    this.returnTo.Push(value);
-                }
-            }
-        }
-
-        protected static class ArrayRental<T>
-        {
-            private static readonly ThreadLocal<Dictionary<int, Stack<T[]>>> arrays = new ThreadLocal<Dictionary<int, Stack<T[]>>>(() => new Dictionary<int, Stack<T[]>>());
-
-            internal static Rental<T[]> Get(int length)
-            {
-                Stack<T[]> stack;
-                if (!arrays.Value.TryGetValue(length, out stack))
-                {
-                    arrays.Value.Add(length, stack = new Stack<T[]>());
-                }
-
-                return new Rental<T[]>(stack, len => new T[len], array => Array.Clear(array, 0, array.Length), length);
-            }
-        }
-
-        private class ExportProviderLazyMetadataWrapper : LazyMetadataWrapper
-        {
-            private readonly ExportProvider resolvingExportProvider;
-
-            internal ExportProviderLazyMetadataWrapper(ExportProvider resolvingExportProvider, ImmutableDictionary<string, object> metadata)
-                : base(metadata)
-            {
-                Requires.NotNull(resolvingExportProvider, "resolvingExportProvider");
-
-                this.resolvingExportProvider = resolvingExportProvider;
-            }
-
-            protected override object SubstituteValueIfRequired(string key, object value)
-            {
-                value = base.SubstituteValueIfRequired(key, value);
-
-                if (value is ExportProvider.TypeRef)
-            {
-                    value = ((ExportProvider.TypeRef)value).GetType(this.resolvingExportProvider);
-            }
-                else if (value is ExportProvider.TypeRef[])
-            {
-                    value = ((ExportProvider.TypeRef[])value).Select(r => r.GetType(this.resolvingExportProvider)).ToArray();
-
-                    // Update our metadata dictionary with the substitution to avoid
-                    // the translation costs next time.
-                    this.underlyingMetadata = this.underlyingMetadata.SetItem(key, value);
-            }
-
-                return value;
-            }
-
-            protected override LazyMetadataWrapper Clone(LazyMetadataWrapper oldVersion, IReadOnlyDictionary<string, object> newMetadata)
-                {
-                return new ExportProviderLazyMetadataWrapper(((ExportProviderLazyMetadataWrapper)oldVersion).resolvingExportProvider, newMetadata.ToImmutableDictionary());
-                }
-            }
-
-=======
->>>>>>> 381220e7
         private class ExportProviderAsExport : DelegatingExportProvider
                 {
             internal ExportProviderAsExport(ExportProvider inner)
