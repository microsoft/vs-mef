﻿namespace Microsoft.VisualStudio.Composition
{
    using System;
    using System.Collections.Generic;
    using System.Collections.Immutable;
    using System.Diagnostics;
    using System.Globalization;
    using System.Linq;
    using System.Reflection;
    using System.Text;
    using System.Threading.Tasks;
    using Validation;
    using DefaultMetadataType = System.Collections.Generic.IDictionary<string, object>;

    public abstract class ExportProvider : IDisposable
    {
        internal static readonly ExportDefinition ExportProviderExportDefinition = new ExportDefinition(
            ContractNameServices.GetTypeIdentity(typeof(ExportProvider)),
            PartCreationPolicyConstraint.GetExportMetadata(CreationPolicy.Shared).AddRange(ExportTypeIdentityConstraint.GetExportMetadata(typeof(ExportProvider))));

        internal static readonly ComposablePartDefinition ExportProviderPartDefinition = new ComposablePartDefinition(
            typeof(ExportProviderAsExport),
            new[] { ExportProviderExportDefinition },
            ImmutableDictionary<MemberInfo, IReadOnlyList<ExportDefinition>>.Empty,
            ImmutableList<ImportDefinitionBinding>.Empty,
            null,
            null,
            CreationPolicy.Shared);

        private readonly object syncObject = new object();

        /// <summary>
        /// A map of shared boundary names to their shared instances.
        /// The value is a dictionary of types to their Lazy{T} factories.
        /// </summary>
        private readonly ImmutableDictionary<string, Dictionary<Type, object>> sharedInstantiatedExports = ImmutableDictionary.Create<string, Dictionary<Type, object>>();

        /// <summary>
        /// The disposable objects whose lifetimes are controlled by this instance.
        /// </summary>
        private readonly HashSet<IDisposable> disposableInstantiatedParts = new HashSet<IDisposable>();

        protected ExportProvider(ExportProvider parent, string[] freshSharingBoundaries)
        {
            if (parent == null)
            {
                this.sharedInstantiatedExports = this.sharedInstantiatedExports.Add(string.Empty, new Dictionary<Type, object>());
            }
            else
            {
                this.sharedInstantiatedExports = parent.sharedInstantiatedExports;
            }

            if (freshSharingBoundaries != null)
            {
                foreach (string freshSharingBoundary in freshSharingBoundaries)
                {
                    this.sharedInstantiatedExports = this.sharedInstantiatedExports.SetItem(freshSharingBoundary, new Dictionary<Type, object>());
                }
            }

            var nonDisposableWrapper = this is ExportProviderAsExport ? this : new ExportProviderAsExport(this, null, null);
            this.NonDisposableWrapper = LazyPart.Wrap(nonDisposableWrapper);
        }

        protected ILazy<ExportProvider> NonDisposableWrapper { get; private set; }

        public ILazy<T> GetExport<T>()
        {
            return this.GetExport<T>(null);
        }

        public ILazy<T> GetExport<T>(string contractName)
        {
            return this.GetExport<T, DefaultMetadataType>(contractName);
        }

        public ILazy<T, TMetadataView> GetExport<T, TMetadataView>()
        {
            return this.GetExport<T, TMetadataView>(null);
        }

        public ILazy<T, TMetadataView> GetExport<T, TMetadataView>(string contractName)
        {
            return this.GetExports<T, TMetadataView>(contractName, ImportCardinality.ExactlyOne).Single();
        }

        public T GetExportedValue<T>()
        {
            return this.GetExport<T>().Value;
        }

        public T GetExportedValue<T>(string contractName)
        {
            return this.GetExport<T>(contractName).Value;
        }

        public IEnumerable<ILazy<T>> GetExports<T>()
        {
            return this.GetExports<T>(null);
        }

        public IEnumerable<ILazy<T>> GetExports<T>(string contractName)
        {
            return this.GetExports<T, DefaultMetadataType>(contractName);
        }

        public IEnumerable<ILazy<T, TMetadataView>> GetExports<T, TMetadataView>()
        {
            return this.GetExports<T, TMetadataView>(null);
        }

        public IEnumerable<ILazy<T, TMetadataView>> GetExports<T, TMetadataView>(string contractName)
        {
            return this.GetExports<T, TMetadataView>(contractName, ImportCardinality.ZeroOrMore);
        }

        public IEnumerable<T> GetExportedValues<T>()
        {
            return this.GetExports<T>().Select(l => l.Value);
        }

        public IEnumerable<T> GetExportedValues<T>(string contractName)
        {
            return this.GetExports<T>(contractName).Select(l => l.Value);
        }

        public IEnumerable<Export> GetExports(ImportDefinition importDefinition)
        {
            Requires.NotNull(importDefinition, "importDefinition");

            IEnumerable<Export> exports = this.GetExportsCore(importDefinition);

            string genericTypeDefinitionContractName;
            Type[] genericTypeArguments;
            if (ComposableCatalog.TryGetOpenGenericExport(importDefinition, out genericTypeDefinitionContractName, out genericTypeArguments))
            {
                var genericTypeImportDefinition = new ImportDefinition(genericTypeDefinitionContractName, importDefinition.Cardinality, importDefinition.Metadata, importDefinition.ExportContraints);
                var openGenericExports = this.GetExportsCore(genericTypeImportDefinition);
                var closedGenericExports = openGenericExports.Select(export => export.CloseGenericExport(genericTypeArguments));
                exports = exports.Concat(closedGenericExports);
            }

            var filteredExports = from export in exports
                                  where importDefinition.ExportContraints.All(c => c.IsSatisfiedBy(export.Definition))
                                  select export;
            if (importDefinition.Cardinality == ImportCardinality.ExactlyOne && filteredExports.Count() != 1)
            {
                throw new CompositionFailedException();
            }

            return filteredExports;
        }

        public void Dispose()
        {
            this.Dispose(true);
            GC.SuppressFinalize(this);
        }

        protected virtual void Dispose(bool disposing)
        {
            if (disposing)
            {
                // Snapshot the contents of the collection within the lock,
                // then dispose of the values outside the lock to avoid
                // executing arbitrary 3rd-party code within our lock.
                List<IDisposable> disposableSnapshot;
                lock (this.syncObject)
                {
                    disposableSnapshot = new List<IDisposable>(this.disposableInstantiatedParts);
                    this.disposableInstantiatedParts.Clear();
                }

                foreach (var item in disposableSnapshot)
                {
                    item.Dispose();
                }
            }
        }

        protected static object CannotInstantiatePartWithNoImportingConstructor()
        {
            throw new CompositionFailedException("No importing constructor");
        }

        /// <summary>
<<<<<<< HEAD
        /// When implemented by a derived class, returns an <see cref="ILazy&lt;T&gt;"/> value that
        /// satisfies the specified <see cref="ExportDefinition"/>.
        /// </summary>
        protected abstract object GetExport(ExportDefinition exportDefinition);

        /// <summary>
        /// When implemented by a derived class, returns an IEnumerable{ILazy`1} of values that
        /// satisfy the specified <see cref="ExportDefinition"/>.
=======
        /// When implemented by a derived class, returns an <see cref="IEnumerable&lt;ILazy&lt;T&gt;&gt;"/> of values that
        /// satisfy the contract name of the specified <see cref="ImportDefinition"/>.
>>>>>>> 8a7f2320
        /// </summary>
        /// <remarks>
        /// The derived type is *not* expected to filter the exports based on the import definition constraints.
        /// </remarks>
        protected abstract IEnumerable<Export> GetExportsCore(ImportDefinition importDefinition);

        protected bool TryGetSharedInstanceFactory<T>(string partSharingBoundary, Type type, out ILazy<T> value)
        {
            Requires.NotNull(type, "type");
            Assumes.True(typeof(T).GetTypeInfo().IsAssignableFrom(type.GetTypeInfo()));

            lock (this.syncObject)
            {
                var sharingBoundary = AcquireSharingBoundaryInstances(partSharingBoundary);
                object valueObject;
                bool result = sharingBoundary.TryGetValue(type, out valueObject);
                value = (ILazy<T>)valueObject;
                return result;
            }
        }

        protected ILazy<T> GetOrAddSharedInstanceFactory<T>(string partSharingBoundary, Type type, ILazy<T> value)
        {
            Requires.NotNull(type, "type");
            Requires.NotNull(value, "value");
            Assumes.True(typeof(T).GetTypeInfo().IsAssignableFrom(type.GetTypeInfo()));

            lock (this.syncObject)
            {
                var sharingBoundary = AcquireSharingBoundaryInstances(partSharingBoundary);
                object priorValue;
                if (sharingBoundary.TryGetValue(type, out priorValue))
                {
                    return (ILazy<T>)priorValue;
                }

                sharingBoundary.Add(type, value);
                return value;
            }
        }

        protected void TrackDisposableValue(IDisposable value)
        {
            Requires.NotNull(value, "value");

            lock (this.syncObject)
            {
                this.disposableInstantiatedParts.Add(value);
            }
        }

        protected MethodInfo GetMethodWithArity(string methodName, int arity)
        {
            return this.GetType().GetTypeInfo().GetDeclaredMethods(methodName)
                .Single(m => m.GetGenericArguments().Length == arity);
        }

        private IEnumerable<ILazy<T, TMetadataView>> GetExports<T, TMetadataView>(string contractName, ImportCardinality cardinality)
        {
            contractName = string.IsNullOrEmpty(contractName) ? ContractNameServices.GetTypeIdentity(typeof(T)) : contractName;

            var constraints = ImmutableHashSet<IImportSatisfiabilityConstraint>.Empty
                .Add(new ExportTypeIdentityConstraint(typeof(T)));

            if (typeof(TMetadataView) != typeof(DefaultMetadataType))
            {
                constraints = constraints.Add(new ImportMetadataViewConstraint(typeof(TMetadataView)));
            }

            var importMetadata = PartDiscovery.GetImportMetadataForGenericTypeImport(typeof(T));
            var importDefinition = new ImportDefinition(contractName, cardinality, importMetadata, constraints);
            IEnumerable<Export> results = this.GetExports(importDefinition);
            return results.Select(result => new LazyPart<T, TMetadataView>(() => result.Value, (TMetadataView)result.Metadata));
        }

        private Dictionary<Type, object> AcquireSharingBoundaryInstances(string sharingBoundaryName)
        {
            Requires.NotNull(sharingBoundaryName, "sharingBoundaryName");

            var sharingBoundary = this.sharedInstantiatedExports.GetValueOrDefault(sharingBoundaryName);
            if (sharingBoundary == null)
            {
                // This means someone is trying to create a part
                // that belongs to a sharing boundary that has not yet been created.
                throw new CompositionFailedException("Inappropriate request for export from part that belongs to another sharing boundary.");
            }

            return sharingBoundary;
        }

        private class ExportProviderAsExport : ExportProvider
        {
            private readonly ExportProvider inner;

            internal ExportProviderAsExport(ExportProvider inner, ExportProvider parent, string[] freshSharingBoundaries)
                : base(parent, freshSharingBoundaries)
            {
                Requires.NotNull(inner, "inner");

                this.inner = inner;
            }

            protected override IEnumerable<Export> GetExportsCore(ImportDefinition definition)
            {
                return this.inner.GetExportsCore(definition);
            }

            protected override void Dispose(bool disposing)
            {
                throw new InvalidOperationException("This instance is an import and cannot be directly disposed.");
            }
        }
    }
}<|MERGE_RESOLUTION|>--- conflicted
+++ resolved
@@ -185,19 +185,8 @@
         }
 
         /// <summary>
-<<<<<<< HEAD
-        /// When implemented by a derived class, returns an <see cref="ILazy&lt;T&gt;"/> value that
-        /// satisfies the specified <see cref="ExportDefinition"/>.
-        /// </summary>
-        protected abstract object GetExport(ExportDefinition exportDefinition);
-
-        /// <summary>
-        /// When implemented by a derived class, returns an IEnumerable{ILazy`1} of values that
-        /// satisfy the specified <see cref="ExportDefinition"/>.
-=======
         /// When implemented by a derived class, returns an <see cref="IEnumerable&lt;ILazy&lt;T&gt;&gt;"/> of values that
         /// satisfy the contract name of the specified <see cref="ImportDefinition"/>.
->>>>>>> 8a7f2320
         /// </summary>
         /// <remarks>
         /// The derived type is *not* expected to filter the exports based on the import definition constraints.
