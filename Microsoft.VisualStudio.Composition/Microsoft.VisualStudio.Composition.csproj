--- conflicted
+++ resolved
@@ -114,12 +114,8 @@
     <Compile Include="ExportDefinition.cs" />
     <Compile Include="ExportProvider.cs" />
     <Compile Include="ImportDefinition.cs" />
-<<<<<<< HEAD
-    <Compile Include="Properties\assemblyInfo.cs" />
-=======
     <Compile Include="Properties\AssemblyInfo.cs" />
     <Compile Include="ReflectionCache.cs" />
->>>>>>> 42248de2
     <Compile Include="ReflectionHelpers.cs" />
     <Compile Include="UniquePropertyNameComparer.cs" />
     <Compile Include="Utilities.cs" />
