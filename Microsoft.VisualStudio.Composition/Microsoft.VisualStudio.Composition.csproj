--- conflicted
+++ resolved
@@ -70,15 +70,9 @@
     <Reference Include="System.Xml.Linq" />
     <Reference Include="Microsoft.CSharp" />
     <Reference Include="System.Xml" />
-<<<<<<< HEAD
   </ItemGroup>
   <ItemGroup>
     <ModuleReference Include="Microsoft.VisualStudio.Validation" />
-=======
-    <Reference Include="Validation">
-      <HintPath>..\packages\Validation.2.0.3.13323\lib\portable-windows8+net40+sl5+windowsphone8+MonoAndroid+MonoTouch\Validation.dll</HintPath>
-    </Reference>
->>>>>>> bc6a48c5
   </ItemGroup>
   <ItemGroup>
     <Compile Include="ComposableCatalog.cs" />
