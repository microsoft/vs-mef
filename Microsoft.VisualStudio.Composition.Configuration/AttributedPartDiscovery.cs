--- conflicted
+++ resolved
@@ -170,31 +170,7 @@
         {
             Requires.NotNull(assembly, "assembly");
 
-<<<<<<< HEAD
-            try
-            {
-                return (this.IsNonPublicSupported ? assembly.GetTypes() : assembly.GetExportedTypes())
-                    .Where(type =>
-                        {
-                            object customAttribute = null;
-                            try
-                            {
-                                customAttribute = type.GetCustomAttribute<PartNotDiscoverableAttribute>();
-                            }
-                            catch (Exception)
-                            {
-                            }
-                            return customAttribute == null;
-                        });
-            }
-            catch (Exception)
-            {
-                return ImmutableList<Type>.Empty;
-            }
-
-=======
             return this.IsNonPublicSupported ? assembly.GetTypes() : assembly.GetExportedTypes();
->>>>>>> d0ea2731
         }
 
         private ImmutableDictionary<string, object> GetExportMetadata(IEnumerable<Attribute> attributes)
