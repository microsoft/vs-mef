#!/usr/bin/env pwsh

<#
.SYNOPSIS
    Installs dependencies required to build and test the projects in this repository.
.DESCRIPTION
    This MAY not require elevation, as the SDK and runtimes are installed to a per-user location,
    unless the `-InstallLocality` switch is specified directing to a per-repo or per-machine location.
    See detailed help on that switch for more information.

    The CmdEnvScriptPath environment variable may be optionally set to a path to a cmd shell script to be created (or appended to if it already exists) that will set the environment variables in cmd.exe that are set within the PowerShell environment.
    This is used by init.cmd in order to reapply any new environment variables to the parent cmd.exe process that were set in the powershell child process.
.PARAMETER InstallLocality
    A value indicating whether dependencies should be installed locally to the repo or at a per-user location.
    Per-user allows sharing the installed dependencies across repositories and allows use of a shared expanded package cache.
    Visual Studio will only notice and use these SDKs/runtimes if VS is launched from the environment that runs this script.
    Per-repo allows for high isolation, allowing for a more precise recreation of the environment within an Azure Pipelines build.
    When using 'repo', environment variables are set to cause the locally installed dotnet SDK to be used.
    Per-repo can lead to file locking issues when dotnet.exe is left running as a build server and can be mitigated by running `dotnet build-server shutdown`.
    Per-machine requires elevation and will download and install all SDKs and runtimes to machine-wide locations so all applications can find it.
.PARAMETER NoPrerequisites
    Skips the installation of prerequisite software (e.g. SDKs, tools).
.PARAMETER NoNuGetCredProvider
    Skips the installation of the NuGet credential provider. Useful in pipelines with the `NuGetAuthenticate` task, as a workaround for https://github.com/microsoft/artifacts-credprovider/issues/244.
    This switch is ignored and installation is skipped when -NoPrerequisites is specified.
.PARAMETER UpgradePrerequisites
    Takes time to install prerequisites even if they are already present in case they need to be upgraded.
    No effect if -NoPrerequisites is specified.
.PARAMETER NoRestore
    Skips the package restore step.
.PARAMETER Signing
    Install the MicroBuild signing plugin for building test-signed builds on desktop machines.
.PARAMETER Localization
    Install the MicroBuild localization plugin for building loc builds on desktop machines.
    The environment is configured to build pseudo-loc for JPN only, but may be used to build
    all languages with shipping-style loc by using the `/p:loctype=full,loclanguages=vs`
    when building.
.PARAMETER IBCMerge
    Install the MicroBuild IBCMerge plugin for building optimized assemblies on desktop machines.
.PARAMETER Setup
    Install the MicroBuild setup plugin for building VSIXv3 packages.
.PARAMETER OptProf
    Install the MicroBuild OptProf plugin for building optimized assemblies on desktop machines.
.PARAMETER Sbom
    Install the MicroBuild SBOM plugin.
.PARAMETER AccessToken
    An optional access token for authenticating to Azure Artifacts authenticated feeds.
#>
[CmdletBinding(SupportsShouldProcess = $true)]
Param (
    [ValidateSet('repo', 'user', 'machine')]
    [string]$InstallLocality = 'user',
    [Parameter()]
    [switch]$NoPrerequisites,
    [Parameter()]
    [switch]$NoNuGetCredProvider,
    [Parameter()]
    [switch]$UpgradePrerequisites,
    [Parameter()]
    [switch]$NoRestore,
    [Parameter()]
    [switch]$Signing,
    [Parameter()]
    [switch]$Localization,
    [Parameter()]
    [switch]$IBCMerge,
    [Parameter()]
    [switch]$Setup,
    [Parameter()]
    [switch]$OptProf,
    [Parameter()]
    [switch]$SBOM,
    [Parameter()]
    [string]$AccessToken
)

$EnvVars = @{}
$PrependPath = @()

if (!$NoPrerequisites) {
    if (!$NoNuGetCredProvider) {
        & "$PSScriptRoot\tools\Install-NuGetCredProvider.ps1" -AccessToken $AccessToken -Force:$UpgradePrerequisites
    }

    & "$PSScriptRoot\tools\Install-DotNetSdk.ps1" -InstallLocality $InstallLocality
    if ($LASTEXITCODE -eq 3010) {
        Exit 3010
    }

    # The procdump tool and env var is required for dotnet test to collect hang/crash dumps of tests.
    # But it only works on Windows.
    if ($env:OS -eq 'Windows_NT') {
        $EnvVars['PROCDUMP_PATH'] = & "$PSScriptRoot\azure-pipelines\Get-ProcDump.ps1"
    }
}

# Workaround nuget credential provider bug that causes very unreliable package restores on Azure Pipelines
$env:NUGET_PLUGIN_HANDSHAKE_TIMEOUT_IN_SECONDS = 20
$env:NUGET_PLUGIN_REQUEST_TIMEOUT_IN_SECONDS = 20

Push-Location $PSScriptRoot
try {
    $HeaderColor = 'Green'

    if (!$NoRestore -and $PSCmdlet.ShouldProcess("NuGet packages", "Restore")) {
        Write-Host "Restoring NuGet packages" -ForegroundColor $HeaderColor
        dotnet restore
        if ($lastexitcode -ne 0) {
            throw "Failure while restoring packages."
        }
    }

    $InstallNuGetPkgScriptPath = ".\azure-pipelines\Install-NuGetPackage.ps1"
    $nugetVerbosity = 'quiet'
    if ($Verbose) { $nugetVerbosity = 'normal' }
    $MicroBuildPackageSource = 'https://pkgs.dev.azure.com/devdiv/_packaging/MicroBuildToolset%40Local/nuget/v3/index.json'
    if ($Signing) {
        Write-Host "Installing MicroBuild signing plugin" -ForegroundColor $HeaderColor
        & $InstallNuGetPkgScriptPath MicroBuild.Plugins.Signing -source $MicroBuildPackageSource -Verbosity $nugetVerbosity
        $EnvVars['SignType'] = "Test"
    }

    if ($Setup) {
        Write-Host "Installing MicroBuild SwixBuild plugin..." -ForegroundColor $HeaderColor
        & $InstallNuGetPkgScriptPath Microsoft.VisualStudioEng.MicroBuild.Plugins.SwixBuild -source $MicroBuildPackageSource -Verbosity $nugetVerbosity
    }

    if ($OptProf) {
        Write-Host "Installing MicroBuild OptProf plugin" -ForegroundColor $HeaderColor
        & $InstallNuGetPkgScriptPath MicroBuild.Plugins.OptProf -source $MicroBuildPackageSource -Verbosity $nugetVerbosity
        $EnvVars['OptProfEnabled'] = '1'
    }

    if ($Localization) {
        Write-Host "Installing MicroBuild localization plugin" -ForegroundColor $HeaderColor
        & $InstallNuGetPkgScriptPath MicroBuild.Plugins.Localization -source $MicroBuildPackageSource -Verbosity $nugetVerbosity
        $EnvVars['LocType'] = "Pseudo"
        $EnvVars['LocLanguages'] = "JPN"
    }

<<<<<<< HEAD
    if ($IBCMerge) {
        Write-Host "Installing MicroBuild IBCMerge plugin" -ForegroundColor $HeaderColor
        & "$toolsPath\Install-NuGetPackage.ps1" MicroBuild.Plugins.IBCMerge -source $MicroBuildPackageSource -FallbackSources $VSPackageSource -Verbosity $nugetVerbosity
        $env:IBCMergeBranch = "master"
=======
    if ($SBOM) {
        Write-Host "Installing MicroBuild SBOM plugin" -ForegroundColor $HeaderColor
        & $InstallNuGetPkgScriptPath MicroBuild.Plugins.Sbom -source $MicroBuildPackageSource -Verbosity $nugetVerbosity
        $PkgMicrosoft_ManifestTool_CrossPlatform = & $InstallNuGetPkgScriptPath Microsoft.ManifestTool.CrossPlatform -source 'https://1essharedassets.pkgs.visualstudio.com/1esPkgs/_packaging/SBOMTool/nuget/v3/index.json' -Verbosity $nugetVerbosity
        $EnvVars['GenerateSBOM'] = "true"
        $EnvVars['PkgMicrosoft_ManifestTool_CrossPlatform'] = $PkgMicrosoft_ManifestTool_CrossPlatform
>>>>>>> f2620286
    }

    & "$PSScriptRoot/tools/Set-EnvVars.ps1" -Variables $EnvVars -PrependPath $PrependPath | Out-Null
}
catch {
    Write-Error $error[0]
    exit $lastexitcode
}
finally {
    Pop-Location
}<|MERGE_RESOLUTION|>--- conflicted
+++ resolved
@@ -138,19 +138,18 @@
         $EnvVars['LocLanguages'] = "JPN"
     }
 
-<<<<<<< HEAD
     if ($IBCMerge) {
         Write-Host "Installing MicroBuild IBCMerge plugin" -ForegroundColor $HeaderColor
         & "$toolsPath\Install-NuGetPackage.ps1" MicroBuild.Plugins.IBCMerge -source $MicroBuildPackageSource -FallbackSources $VSPackageSource -Verbosity $nugetVerbosity
         $env:IBCMergeBranch = "master"
-=======
+    }
+    
     if ($SBOM) {
         Write-Host "Installing MicroBuild SBOM plugin" -ForegroundColor $HeaderColor
         & $InstallNuGetPkgScriptPath MicroBuild.Plugins.Sbom -source $MicroBuildPackageSource -Verbosity $nugetVerbosity
         $PkgMicrosoft_ManifestTool_CrossPlatform = & $InstallNuGetPkgScriptPath Microsoft.ManifestTool.CrossPlatform -source 'https://1essharedassets.pkgs.visualstudio.com/1esPkgs/_packaging/SBOMTool/nuget/v3/index.json' -Verbosity $nugetVerbosity
         $EnvVars['GenerateSBOM'] = "true"
         $EnvVars['PkgMicrosoft_ManifestTool_CrossPlatform'] = $PkgMicrosoft_ManifestTool_CrossPlatform
->>>>>>> f2620286
     }
 
     & "$PSScriptRoot/tools/Set-EnvVars.ps1" -Variables $EnvVars -PrependPath $PrependPath | Out-Null
