<?xml version="1.0" encoding="utf-8"?>
<Project>
  <ItemGroup>
    <!-- Avoid compile error about missing namespace when combining ImplicitUsings with .NET Framework target frameworks. -->
    <Using Remove="System.Net.Http" Condition="'$(TargetFrameworkIdentifier)'=='.NETFramework'" />
  </ItemGroup>
<<<<<<< HEAD

  <Import Project="azure-pipelines\NuGetSbom.targets" Condition="'$(IsPackable)'!='false'" />
  <Import Project="Directory.Packages.Analyzers.props" Condition="'$(IsAnalyzerProject)'=='true'" />
=======
>>>>>>> ae78ccb7
</Project><|MERGE_RESOLUTION|>--- conflicted
+++ resolved
@@ -4,10 +4,6 @@
     <!-- Avoid compile error about missing namespace when combining ImplicitUsings with .NET Framework target frameworks. -->
     <Using Remove="System.Net.Http" Condition="'$(TargetFrameworkIdentifier)'=='.NETFramework'" />
   </ItemGroup>
-<<<<<<< HEAD
 
-  <Import Project="azure-pipelines\NuGetSbom.targets" Condition="'$(IsPackable)'!='false'" />
   <Import Project="Directory.Packages.Analyzers.props" Condition="'$(IsAnalyzerProject)'=='true'" />
-=======
->>>>>>> ae78ccb7
 </Project>