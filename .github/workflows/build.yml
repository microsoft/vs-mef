name: CI

on:
  push:
    branches:
<<<<<<< HEAD
      - master
      - microbuild
=======
      - main
>>>>>>> fba5eed1
      - validate/*
  pull_request:

env:
  TreatWarningsAsErrors: true
  DOTNET_SKIP_FIRST_TIME_EXPERIENCE: true
  BUILDCONFIGURATION: Release
  codecov_token: 4dc9e7e2-6b01-4932-a180-847b52b43d35 # Get a new one from https://codecov.io/
  NUGET_PACKAGES: ${{ github.workspace }}/.nuget/packages

jobs:
  build:

    runs-on: ${{ matrix.os }}
    strategy:
      fail-fast: false
      matrix:
        os:
        - ubuntu-18.04
        - macos-latest
        - windows-latest

    steps:
    - uses: actions/checkout@v2
      with:
        fetch-depth: 0 # avoid shallow clone so nbgv can do its work.
    - name: Install prerequisites
      run: |
        ./init.ps1 -UpgradePrerequisites
        dotnet --info
      shell: pwsh
    - name: Set pipeline variables based on source
      run: azure-pipelines/variables/_pipelines.ps1
      shell: pwsh
    - name: build
      run: dotnet build --no-restore -c ${{ env.BUILDCONFIGURATION }} /v:m /bl:"bin/build_logs/build.binlog"
    - name: pack
      run: dotnet pack --no-build -c ${{ env.BUILDCONFIGURATION }} /v:m /bl:"bin/build_logs/pack.binlog"
    - name: test
      run: dotnet test --no-build -c ${{ env.BUILDCONFIGURATION }} /bl:"bin/build_logs/test.binlog" --filter "TestCategory!=FailsInCloudTest" -v n /p:CollectCoverage=true --logger trx --settings "${{ github.workspace }}/.github/workflows/${{ runner.os }}.runsettings"
    - name: Update pipeline variables based on build outputs
      run: azure-pipelines/variables/_pipelines.ps1
      shell: pwsh
    - name: Collect artifacts
      run: azure-pipelines/artifacts/_stage_all.ps1
      shell: pwsh
      if: always()
    - name: Upload project.assets.json files
      if: always()
      uses: actions/upload-artifact@v1
      with:
        name: projectAssetsJson-${{ runner.os }}
        path: obj/_artifacts/projectAssetsJson
      continue-on-error: true
    - name: Upload variables
      uses: actions/upload-artifact@v1
      with:
        name: variables
        path: obj/_artifacts/variables
      if: runner.os == 'Windows'
      continue-on-error: true
    - name: Upload build_logs
      if: always()
      uses: actions/upload-artifact@v1
      with:
        name: build_logs-${{ runner.os }}
        path: obj/_artifacts/build_logs
      continue-on-error: true
    - name: Upload testResults
      if: always()
      uses: actions/upload-artifact@v1
      with:
        name: testResults-${{ runner.os }}
        path: obj/_artifacts/testResults
      continue-on-error: true
    - name: Upload coverageResults
      if: always()
      uses: actions/upload-artifact@v1
      with:
        name: coverageResults-${{ runner.os }}
        path: obj/_artifacts/coverageResults
      continue-on-error: true
    - name: Upload symbols
      uses: actions/upload-artifact@v1
      with:
        name: symbols
        path: obj/_artifacts/symbols
      if: runner.os == 'Windows'
      continue-on-error: true
    - name: Upload deployables
      uses: actions/upload-artifact@v1
      with:
        name: deployables
        path: obj/_artifacts/deployables
      if: always() && runner.os == 'Windows'
    - name: Publish code coverage results to codecov.io
      run: bash <(curl -s https://codecov.io/bash)
      shell: bash
      timeout-minutes: 3
      continue-on-error: true<|MERGE_RESOLUTION|>--- conflicted
+++ resolved
@@ -3,12 +3,8 @@
 on:
   push:
     branches:
-<<<<<<< HEAD
-      - master
+      - main
       - microbuild
-=======
-      - main
->>>>>>> fba5eed1
       - validate/*
   pull_request:
 
