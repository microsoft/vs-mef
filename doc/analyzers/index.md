# VS-MEF Diagnostic Analyzers

The following analyzers are included in the
`Microsoft.VisualStudio.Composition.Analyzers` package
to help you avoid common mistakes while authoring MEF parts.

ID | Title
--|--
VSMEF001 | Importing property must have setter
VSMEF002 | Avoid mixing MEF attribute libraries
<<<<<<< HEAD
VSMEF004 | Exported type missing importing constructor
VSMEF005 | Multiple importing constructors
VSMEF006 | Import nullability and AllowDefault mismatch
VSMEF007 | Duplicate import contract
=======
VSMEF003 | Exported type not implemented by exporting class
>>>>>>> 06b1548b
<|MERGE_RESOLUTION|>--- conflicted
+++ resolved
@@ -8,11 +8,8 @@
 --|--
 VSMEF001 | Importing property must have setter
 VSMEF002 | Avoid mixing MEF attribute libraries
-<<<<<<< HEAD
+VSMEF003 | Exported type not implemented by exporting class
 VSMEF004 | Exported type missing importing constructor
 VSMEF005 | Multiple importing constructors
 VSMEF006 | Import nullability and AllowDefault mismatch
-VSMEF007 | Duplicate import contract
-=======
-VSMEF003 | Exported type not implemented by exporting class
->>>>>>> 06b1548b
+VSMEF007 | Duplicate import contract