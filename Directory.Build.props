--- conflicted
+++ resolved
@@ -33,28 +33,12 @@
     <EmbedUntrackedSources>true</EmbedUntrackedSources>
     <IncludeSymbols Condition=" '$(DebugType)' != 'embedded' ">true</IncludeSymbols>
     <SymbolPackageFormat>snupkg</SymbolPackageFormat>
-<<<<<<< HEAD
     <PackageTags>Mef Composition Extensibility</PackageTags>
     <PackageProjectUrl>https://github.com/Microsoft/vs-mef</PackageProjectUrl>
     <PackageIcon>PackageIcon.png</PackageIcon>
-
-    <MicroBuildVersion>2.0.68</MicroBuildVersion>
   </PropertyGroup>
 
   <ItemGroup>
-    <PackageReference Include="Microsoft.VisualStudio.Internal.MicroBuild.VisualStudio" Version="$(MicroBuildVersion)" PrivateAssets="all" />
-    <PackageReference Include="Microsoft.SourceLink.GitHub" Version="1.1.1" PrivateAssets="all" />
-    <PackageReference Include="Nerdbank.GitVersioning" Version="3.5.107" PrivateAssets="all" />
-    <!-- Use the Unstable package ID so that update tools will help us keep it current even though it seems to be ever-unstable lately. -->
-    <PackageReference Include="StyleCop.Analyzers.Unstable" Version="1.2.0.435" PrivateAssets="all" />
-  </ItemGroup>
-
-  <ItemGroup>
-=======
-  </PropertyGroup>
-
-  <ItemGroup>
->>>>>>> f2620286
     <None Include="$(RepoRootPath)obj/NOTICE" Pack="true" PackagePath="" Visible="false" Condition=" Exists('$(RepoRootPath)obj/NOTICE') " />
     <None Include="$(MSBuildThisFileDirectory)src\PackageIcon.png" Pack="true" PackagePath="" />
   </ItemGroup>
