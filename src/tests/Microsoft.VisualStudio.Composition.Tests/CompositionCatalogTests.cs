﻿// Copyright (c) Microsoft. All rights reserved.

namespace Microsoft.VisualStudio.Composition.Tests
{
    using System;
    using System.Collections.Generic;
    using System.Composition;
    using System.Linq;
    using System.Reflection;
    using System.Threading.Tasks;
    using Microsoft.VisualStudio.Composition.AssemblyDiscoveryTests;
    using Shell.Interop;
    using Xunit;
    using Xunit.Abstractions;
    using MEFv1 = System.ComponentModel.Composition;

    public class CompositionCatalogTests
    {
        private readonly ITestOutputHelper logger;

        public CompositionCatalogTests(ITestOutputHelper logger)
        {
            this.logger = logger;
        }

        public static PartDiscovery[] DiscoveryEngines
        {
            get
            {
                return new PartDiscovery[]
                {
<<<<<<< HEAD
                    // TODO: Fix V2Discovery tests so they pass, and can be included on desktop test runs.
#if DESKTOP
                    TestUtilities.V1Discovery,
#else
                    TestUtilities.V2Discovery,
#endif
=======
                    TestUtilities.V1Discovery,
                    TestUtilities.V2Discovery,
>>>>>>> 6313a7f3
                };
            }
        }

        public static object[][] DiscoveryEnginesTheoryData
        {
            get
            {
                return DiscoveryEngines.Select(e => new object[] { e }).ToArray();
            }
        }

        [Theory]
        [MemberData(nameof(DiscoveryEnginesTheoryData))]
        public async Task CreateFromTypesOmitsNonParts(PartDiscovery discovery)
        {
            var catalog = ComposableCatalog.Create(discovery.Resolver).AddParts(
                await discovery.CreatePartsAsync(typeof(NonExportingType), typeof(ExportingType)));
            Assert.Equal(1, catalog.Parts.Count);
            Assert.Equal(typeof(ExportingType), catalog.Parts.Single().Type);
        }

        [Fact]
        public void AddPartNullThrows()
        {
            Assert.Throws<ArgumentNullException>(() => TestUtilities.EmptyCatalog.AddPart(null));
        }

        [Fact]
        public void GetAssemblyInputs_Empty()
        {
            Assert.Equal(0, TestUtilities.EmptyCatalog.GetInputAssemblies().Count);
        }

        [Theory]
        [MemberData(nameof(DiscoveryEnginesTheoryData))]
        public async Task GetAssemblyInputs_IdentifiesAssembliesDefiningParts(PartDiscovery discovery)
        {
            var catalog = TestUtilities.EmptyCatalog.AddParts(
                await discovery.CreatePartsAsync(typeof(NonExportingType), typeof(ExportingType)));

            var expected = new HashSet<AssemblyName>(AssemblyNameComparer.Default)
            {
                typeof(NonExportingType).GetTypeInfo().Assembly.GetName(),
                typeof(object).GetTypeInfo().Assembly.GetName(),
            };
            var actual = catalog.GetInputAssemblies();
<<<<<<< HEAD
            this.AssertSuperset(expected, actual);
=======
            this.AssertExpectedInputAssemblies(expected, actual);
>>>>>>> 6313a7f3
        }

        [Theory]
        [MemberData(nameof(DiscoveryEnginesTheoryData))]
        public async Task GetAssemblyInputs_IdentifiesAssembliesDefiningBaseTypesOfParts(PartDiscovery discovery)
        {
            var catalog = TestUtilities.EmptyCatalog.AddParts(
                await discovery.CreatePartsAsync(typeof(ExportingTypeDerivesFromOtherAssembly)));

            var expected = new HashSet<AssemblyName>(AssemblyNameComparer.Default)
            {
                typeof(ExportingTypeDerivesFromOtherAssembly).GetTypeInfo().Assembly.GetName(),
                typeof(AssemblyDiscoveryTests.NonPart).GetTypeInfo().Assembly.GetName(),
                typeof(object).GetTypeInfo().Assembly.GetName(),
            };
            var actual = catalog.GetInputAssemblies();
<<<<<<< HEAD
            this.AssertSuperset(expected, actual);
=======
            this.AssertExpectedInputAssemblies(expected, actual);
>>>>>>> 6313a7f3
        }

        [Theory]
        [MemberData(nameof(DiscoveryEnginesTheoryData))]
        public async Task GetAssemblyInputs_IdentifiesAssembliesDefiningInterfacesOfParts(PartDiscovery discovery)
        {
            var catalog = TestUtilities.EmptyCatalog.AddParts(
                await discovery.CreatePartsAsync(typeof(ExportingTypeImplementsFromOtherAssembly)));

            var expected = new HashSet<AssemblyName>(AssemblyNameComparer.Default)
            {
                typeof(ExportingTypeImplementsFromOtherAssembly).GetTypeInfo().Assembly.GetName(),
                typeof(AssemblyDiscoveryTests.ISomeInterface).GetTypeInfo().Assembly.GetName(),
                typeof(object).GetTypeInfo().Assembly.GetName(),
            };
            var actual = catalog.GetInputAssemblies();
<<<<<<< HEAD
            this.AssertSuperset(expected, actual);
=======
            this.AssertExpectedInputAssemblies(expected, actual);
>>>>>>> 6313a7f3
        }

        [Theory]
        [MemberData(nameof(DiscoveryEnginesTheoryData))]
        public async Task GetAssemblyInputs_IdentifiesAssembliesDefiningEnumUsedInPartMetadata(PartDiscovery discovery)
        {
            var catalog = TestUtilities.EmptyCatalog.AddParts(
                await discovery.CreatePartsAsync(typeof(PartWithEnumValueMetadata)));

            var expected = new HashSet<AssemblyName>(AssemblyNameComparer.Default)
            {
                typeof(AssemblyDiscoveryTests.ISomeInterface).GetTypeInfo().Assembly.GetName(),
                typeof(PartWithEnumValueMetadata).GetTypeInfo().Assembly.GetName(),
                typeof(object).GetTypeInfo().Assembly.GetName()
            };

            var actual = catalog.GetInputAssemblies();
<<<<<<< HEAD
            this.AssertSuperset(expected, actual);
=======
            this.AssertExpectedInputAssemblies(expected, actual);
>>>>>>> 6313a7f3
        }

        [Theory]
        [MemberData(nameof(DiscoveryEnginesTheoryData))]
        public async Task GetAssemblyInputs_IdentifiesAssembliesDefiningTypeSingleMetadata(PartDiscovery discovery)
        {
            var catalog = TestUtilities.EmptyCatalog.AddParts(
                await discovery.CreatePartsAsync(typeof(ExportingWithTypeSingleMetadata)));

            var expected = new HashSet<AssemblyName>(AssemblyNameComparer.Default)
            {
                typeof(AssemblyDiscoveryTests.ISomeInterface).GetTypeInfo().Assembly.GetName(),
                typeof(ExportingWithTypeSingleMetadata).GetTypeInfo().Assembly.GetName(),
                typeof(object).GetTypeInfo().Assembly.GetName()
            };

            var actual = catalog.GetInputAssemblies();
<<<<<<< HEAD
            this.AssertSuperset(expected, actual);
=======
            this.AssertExpectedInputAssemblies(expected, actual);
>>>>>>> 6313a7f3
        }

        [Theory]
        [MemberData(nameof(DiscoveryEnginesTheoryData))]
        public async Task GetAssemblyInputs_IdentifiesAssembliesDefiningTypeMetadata(PartDiscovery discovery)
        {
            var catalog = TestUtilities.EmptyCatalog.AddParts(
                await discovery.CreatePartsAsync(typeof(ExportingWithTypeMetadata)));

            var expected = new HashSet<AssemblyName>(AssemblyNameComparer.Default)
            {
                typeof(AssemblyDiscoveryTests.ISomeInterface).GetTypeInfo().Assembly.GetName(),
                typeof(ExportingWithTypeMetadata).GetTypeInfo().Assembly.GetName(),
                typeof(object).GetTypeInfo().Assembly.GetName()
            };

            var actual = catalog.GetInputAssemblies();
<<<<<<< HEAD
            this.AssertSuperset(expected, actual);
=======
            this.AssertExpectedInputAssemblies(expected, actual);
>>>>>>> 6313a7f3
        }

        [Theory]
        [MemberData(nameof(DiscoveryEnginesTheoryData))]
        public async Task GetAssemblyInputs_IdentifiesAssembliesDefiningMultipleTypeMetadata(PartDiscovery discovery)
        {
            var catalog = TestUtilities.EmptyCatalog.AddParts(
                await discovery.CreatePartsAsync(typeof(ExportingWithMultipleTypeMetadata)));

            var expected = new HashSet<AssemblyName>(AssemblyNameComparer.Default)
            {
                typeof(AllColorableItemInfo).GetTypeInfo().Assembly.GetName(),
                typeof(AssemblyDiscoveryTests.ISomeInterface).GetTypeInfo().Assembly.GetName(),
                typeof(ExportingWithMultipleTypeMetadata).GetTypeInfo().Assembly.GetName(),
                typeof(object).GetTypeInfo().Assembly.GetName()
            };

            var actual = catalog.GetInputAssemblies();
<<<<<<< HEAD
            this.AssertSuperset(expected, actual);
=======
            this.AssertExpectedInputAssemblies(expected, actual);
>>>>>>> 6313a7f3
        }

        [Theory]
        [MemberData(nameof(DiscoveryEnginesTheoryData))]
        public async Task GetAssemblyInputs_IdentifiesAssembliesDefiningEnumMetadata(PartDiscovery discovery)
        {
            var catalog = TestUtilities.EmptyCatalog.AddParts(
                await discovery.CreatePartsAsync(typeof(ExportingWithEnumMetadata)));

            var expected = new HashSet<AssemblyName>(AssemblyNameComparer.Default)
            {
                typeof(AssemblyDiscoveryTests.SomeEnum).GetTypeInfo().Assembly.GetName(),
                typeof(ExportingWithEnumMetadata).GetTypeInfo().Assembly.GetName(),
                typeof(object).GetTypeInfo().Assembly.GetName()
            };

            var actual = catalog.GetInputAssemblies();
<<<<<<< HEAD
            this.AssertSuperset(expected, actual);
=======
            this.AssertExpectedInputAssemblies(expected, actual);
>>>>>>> 6313a7f3
        }

        [Theory]
        [MemberData(nameof(DiscoveryEnginesTheoryData))]
        public async Task GetAssemblyInputs_IdentifiesAssembliesDefiningMultipleDifferentEnumMetadata(PartDiscovery discovery)
        {
            var catalog = TestUtilities.EmptyCatalog.AddParts(
                await discovery.CreatePartsAsync(typeof(ExportingWithMultipleDifferentEnumMetadata)));

            var expected = new HashSet<AssemblyName>(AssemblyNameComparer.Default)
            {
                typeof(AssemblyDiscoveryTests.SomeEnum).GetTypeInfo().Assembly.GetName(),
                typeof(AssemblyDiscoveryTests2.SomeOtherEnum).GetTypeInfo().Assembly.GetName(),
                typeof(ExportingWithMultipleDifferentEnumMetadata).GetTypeInfo().Assembly.GetName(),
                typeof(object).GetTypeInfo().Assembly.GetName()
            };

            var actual = catalog.GetInputAssemblies();
<<<<<<< HEAD
            this.AssertSuperset(expected, actual);
=======
            this.AssertExpectedInputAssemblies(expected, actual);
>>>>>>> 6313a7f3
        }

        [Theory]
        [MemberData(nameof(DiscoveryEnginesTheoryData))]
        public async Task GetAssemblyInputs_IdentifiesAssembliesDefiningLotsOfMetadata(PartDiscovery discovery)
        {
            var catalog = TestUtilities.EmptyCatalog.AddParts(
                await discovery.CreatePartsAsync(typeof(ExportingWithLotsOfMetadata)));

            var expected = new HashSet<AssemblyName>(AssemblyNameComparer.Default)
            {
                typeof(AssemblyDiscoveryTests.SomeEnum).GetTypeInfo().Assembly.GetName(),
                typeof(AssemblyDiscoveryTests2.SomeOtherEnum).GetTypeInfo().Assembly.GetName(),
                typeof(AssemblyDiscoveryTests.ISomeInterface).GetTypeInfo().Assembly.GetName(),
                typeof(ExportingWithLotsOfMetadata).GetTypeInfo().Assembly.GetName(),
                typeof(object).GetTypeInfo().Assembly.GetName()
            };

            var actual = catalog.GetInputAssemblies();
<<<<<<< HEAD
            this.AssertSuperset(expected, actual);
=======
            this.AssertExpectedInputAssemblies(expected, actual);
>>>>>>> 6313a7f3
        }

        [Theory]
        [MemberData(nameof(DiscoveryEnginesTheoryData))]
        public async Task GetAssemblyInputs_IdentifiesAssembliesDefiningExportingMembersWithTypeMetadata(PartDiscovery discovery)
        {
            var catalog = TestUtilities.EmptyCatalog.AddParts(
                await discovery.CreatePartsAsync(typeof(ExportingWithExportingMembers)));

            var expected = new HashSet<AssemblyName>(AssemblyNameComparer.Default)
            {
                typeof(AssemblyDiscoveryTests.ISomeInterface).GetTypeInfo().Assembly.GetName(),
                typeof(ExportingWithExportingMembers).GetTypeInfo().Assembly.GetName(),
                typeof(object).GetTypeInfo().Assembly.GetName()
            };

            var actual = catalog.GetInputAssemblies();
<<<<<<< HEAD
            this.AssertSuperset(expected, actual);
=======
            this.AssertExpectedInputAssemblies(expected, actual);
>>>>>>> 6313a7f3
        }

        [Theory]
        [MemberData(nameof(DiscoveryEnginesTheoryData))]
        public async Task GetAssemblyInputs_FunctionsCorrectlyWithNullMetadata(PartDiscovery discovery)
        {
            var catalog = TestUtilities.EmptyCatalog.AddParts(
                await discovery.CreatePartsAsync(typeof(ExportingTypeWithNullExportMetadata)));

            var expected = new HashSet<AssemblyName>(AssemblyNameComparer.Default)
            {
                typeof(AssemblyDiscoveryTests.ISomeInterface).GetTypeInfo().Assembly.GetName(),
                typeof(ExportingTypeWithNullExportMetadata).GetTypeInfo().Assembly.GetName(),
                typeof(object).GetTypeInfo().Assembly.GetName()
            };

            var actual = catalog.GetInputAssemblies();
<<<<<<< HEAD
            this.AssertSuperset(expected, actual);
=======
            this.AssertExpectedInputAssemblies(expected, actual);
>>>>>>> 6313a7f3
        }

        [Theory]
        [MemberData(nameof(DiscoveryEnginesTheoryData))]
        public async Task GetAssemblyInputs_RecursesThroughTypeTreeInMetadata(PartDiscovery discovery)
        {
            var catalog = TestUtilities.EmptyCatalog.AddParts(
                await discovery.CreatePartsAsync(typeof(ExportingTypeWithExportMetadataWithExternalDependencies)));

            var expected = new HashSet<AssemblyName>(AssemblyNameComparer.Default)
            {
                typeof(AssemblyDiscoveryTests.ISomeInterface).GetTypeInfo().Assembly.GetName(),
                typeof(System.Exception).GetTypeInfo().Assembly.GetName(),
                typeof(ExportingTypeWithExportMetadataWithExternalDependencies).GetTypeInfo().Assembly.GetName(),
                typeof(object).GetTypeInfo().Assembly.GetName()
            };

            var actual = catalog.GetInputAssemblies();
<<<<<<< HEAD
            this.AssertSuperset(expected, actual);
=======
            this.AssertExpectedInputAssemblies(expected, actual);
>>>>>>> 6313a7f3
        }

        [Theory]
        [MemberData(nameof(DiscoveryEnginesTheoryData))]
        public async Task GetAssemblyInputs_RecursesThroughInterfaceTreeInMetadata(PartDiscovery discovery)
        {
            var catalog = TestUtilities.EmptyCatalog.AddParts(
                await discovery.CreatePartsAsync(typeof(ExportingTypeWithExportMetadataWithExternalDependenciesAndInterfaceTree)));

            var expected = new HashSet<AssemblyName>(AssemblyNameComparer.Default)
            {
                typeof(AssemblyDiscoveryTests.ISomeInterfaceWithBaseInterface).GetTypeInfo().Assembly.GetName(),
                typeof(AssemblyDiscoveryTests2.IBlankInterface).GetTypeInfo().Assembly.GetName(),
                typeof(ExportingTypeWithExportMetadataWithExternalDependenciesAndInterfaceTree).GetTypeInfo().Assembly.GetName(),
                typeof(object).GetTypeInfo().Assembly.GetName()
            };

            var actual = catalog.GetInputAssemblies();
<<<<<<< HEAD
            this.AssertSuperset(expected, actual);
=======
            this.AssertExpectedInputAssemblies(expected, actual);
>>>>>>> 6313a7f3
        }

        [Theory]
        [MemberData(nameof(DiscoveryEnginesTheoryData))]
        public async Task GetAssemblyInputs_ContainsDefiningAttributeAssemblyForMetadata(PartDiscovery discovery)
        {
            var catalog = TestUtilities.EmptyCatalog.AddParts(
                await discovery.CreatePartsAsync(typeof(ExportingTypeWithMetadataWhoseDefiningAttributeIsInAnotherAssembly)));

            var inputAssemblies = catalog.GetInputAssemblies();
            Assert.Contains(typeof(SomeMetadataAttributeFromAnotherAssemblyAttribute).GetTypeInfo().Assembly.GetName(), inputAssemblies, AssemblyNameComparer.Default);
        }

<<<<<<< HEAD
        private void AssertSuperset(ISet<AssemblyName> expectedSubset, IEnumerable<AssemblyName> actual)
=======
        private void AssertExpectedInputAssemblies(ISet<AssemblyName> expectedSubset, IEnumerable<AssemblyName> actual)
>>>>>>> 6313a7f3
        {
            this.logger.WriteLine("Expected:");
            this.logger.WriteLine(string.Join(Environment.NewLine, expectedSubset.OrderBy(async => async.FullName)));
            this.logger.WriteLine("Actual:");
            this.logger.WriteLine(string.Join(Environment.NewLine, actual.OrderBy(async => async.FullName)));
<<<<<<< HEAD
            Assert.True(expectedSubset.IsSubsetOf(actual), "Actual was not a superset of the expected.");
=======
            Assert.Equal(expectedSubset, actual);
>>>>>>> 6313a7f3
        }

        public class NonExportingType { }

        [Export, MEFv1.Export]
        public class ExportingType { }

        [Export, MEFv1.Export]
        [SomeMetadataAttributeFromAnotherAssembly("My property value")]
        public class ExportingTypeWithMetadataWhoseDefiningAttributeIsInAnotherAssembly { }

        [Export, MEFv1.Export]
        [ExportMetadata("External", typeof(ClassWithExternalDependencies))]
        [MEFv1.ExportMetadata("External", typeof(ClassWithExternalDependencies))]
        public class ExportingTypeWithExportMetadataWithExternalDependencies
        {
        }

        [Export, MEFv1.Export]
        [ExportMetadata("External", typeof(ClassWithExternalDependenciesAndInterfaceTree))]
        [MEFv1.ExportMetadata("External", typeof(ClassWithExternalDependenciesAndInterfaceTree))]
        public class ExportingTypeWithExportMetadataWithExternalDependenciesAndInterfaceTree
        {
        }

        public class ClassWithExternalDependencies : System.Exception, AssemblyDiscoveryTests.ISomeInterface { }

        public class ClassWithExternalDependenciesAndInterfaceTree : AssemblyDiscoveryTests.ISomeInterfaceWithBaseInterface { }

        [Export, MEFv1.Export]
        [MEFv1.ExportMetadata("Null", null)]
        [MultipleTypeMetadata(typeof(AssemblyDiscoveryTests.ISomeInterface))]
        [MultipleTypeMetadata(null)]
        public class ExportingTypeWithNullExportMetadata { }

        [Export, MEFv1.Export]
        public class ExportingTypeDerivesFromOtherAssembly : AssemblyDiscoveryTests.NonPart { }

        [Export, MEFv1.Export]
        public class ExportingTypeImplementsFromOtherAssembly : AssemblyDiscoveryTests.ISomeInterface { }

        [Export, MEFv1.Export]
        [PartMetadata("ExternalAssemblyValue", typeof(AssemblyDiscoveryTests.ISomeInterface))]
        [MEFv1.PartMetadata("ExternalAssemblyValue", typeof(AssemblyDiscoveryTests.ISomeInterface))]
        public class PartWithEnumValueMetadata { }

        [Export, MEFv1.Export]
        [MEFv1.ExportMetadata("Type", typeof(AssemblyDiscoveryTests.ISomeInterface))]
        [ExportMetadata("Type", typeof(AssemblyDiscoveryTests.ISomeInterface))]
        public class ExportingWithTypeMetadata { }

        [Export, MEFv1.Export]
        [MultipleTypeMetadata(typeof(AssemblyDiscoveryTests.ISomeInterface))]
        [MultipleTypeMetadata(typeof(AllColorableItemInfo))]
        public class ExportingWithMultipleTypeMetadata { }

        [Export, MEFv1.Export]
        [MEFv1.ExportMetadata("AdornmentLayerType", typeof(AssemblyDiscoveryTests.ISomeInterface), IsMultiple = false)]
        [ExportMetadata("AdornmentLayerType", typeof(AssemblyDiscoveryTests.ISomeInterface))]
        public class ExportingWithTypeSingleMetadata { }

        [Export, MEFv1.Export]
        [MEFv1.ExportMetadata("Position", AssemblyDiscoveryTests.SomeEnum.SomeEnumValue)]
        [ExportMetadata("Position", AssemblyDiscoveryTests.SomeEnum.SomeEnumValue)]
        public class ExportingWithEnumMetadata { }

        [Export, MEFv1.Export]
        [MEFv1.ExportMetadata("SomeEnum", AssemblyDiscoveryTests.SomeEnum.SomeEnumValue)]
        [MEFv1.ExportMetadata("SomeOtherEnum", AssemblyDiscoveryTests2.SomeOtherEnum.EnumValue)]
        [ExportMetadata("SomeEnum", AssemblyDiscoveryTests.SomeEnum.SomeEnumValue)]
        [ExportMetadata("SomeOtherEnum", AssemblyDiscoveryTests2.SomeOtherEnum.EnumValue)]
        public class ExportingWithMultipleDifferentEnumMetadata { }

        [Export, MEFv1.Export]
        [MEFv1.ExportMetadata("SomeEnum", AssemblyDiscoveryTests.SomeEnum.SomeEnumValue)]
        [MEFv1.ExportMetadata("SomeOtherEnum", AssemblyDiscoveryTests2.SomeOtherEnum.EnumValue)]
        [MEFv1.ExportMetadata("SomeInterface", typeof(AssemblyDiscoveryTests.ISomeInterface))]
        [ExportMetadata("SomeEnum", AssemblyDiscoveryTests.SomeEnum.SomeEnumValue)]
        [ExportMetadata("SomeOtherEnum", AssemblyDiscoveryTests2.SomeOtherEnum.EnumValue)]
        [ExportMetadata("SomeInterface", typeof(AssemblyDiscoveryTests.ISomeInterface))]
        [MultipleTypeMetadata(typeof(AssemblyDiscoveryTests.SomeEnum))]
        [MultipleTypeMetadata(typeof(AssemblyDiscoveryTests2.SomeOtherEnum))]
        [PartMetadata("ExternalAssemblyValue", typeof(AssemblyDiscoveryTests.SomeEnum))]
        [MEFv1.PartMetadata("ExternalAssemblyValue", typeof(AssemblyDiscoveryTests.SomeEnum))]
        public class ExportingWithLotsOfMetadata { }

        public class ExportingWithExportingMembers
        {
            [Export, MEFv1.Export]
            [MEFv1.ExportMetadata("SomeInterface", typeof(AssemblyDiscoveryTests.ISomeInterface))]
            [ExportMetadata("SomeInterface", typeof(AssemblyDiscoveryTests.ISomeInterface))]
            public object Export { get; set; }
        }

        [MetadataAttribute, MEFv1.MetadataAttribute]
        [AttributeUsage(AttributeTargets.All, Inherited = false, AllowMultiple = true)]
        internal sealed class MultipleTypeMetadataAttribute : Attribute
        {
            public MultipleTypeMetadataAttribute(Type type)
            {
                this.Type = type;
            }

            public Type Type { get; private set; }
        }

        private class AssemblyNameComparer : IEqualityComparer<AssemblyName>
        {
            internal static readonly AssemblyNameComparer Default = new AssemblyNameComparer();

            internal AssemblyNameComparer() { }

            public bool Equals(AssemblyName x, AssemblyName y)
            {
                if (x == null ^ y == null)
                {
                    return false;
                }

                if (x == null)
                {
                    return true;
                }

#if DESKTOP
                // fast path
                if (x.CodeBase == y.CodeBase)
                {
                    return true;
                }
#endif

                // Testing on FullName is horrifically slow.
                // So test directly on its components instead.
                return x.Name == y.Name
                    && x.Version.Equals(y.Version)
                    && x.CultureName.Equals(y.CultureName);
            }

            public int GetHashCode(AssemblyName obj)
            {
                return obj.Name.GetHashCode();
            }
        }
    }
}<|MERGE_RESOLUTION|>--- conflicted
+++ resolved
@@ -29,17 +29,10 @@
             {
                 return new PartDiscovery[]
                 {
-<<<<<<< HEAD
-                    // TODO: Fix V2Discovery tests so they pass, and can be included on desktop test runs.
 #if DESKTOP
                     TestUtilities.V1Discovery,
-#else
+#endif
                     TestUtilities.V2Discovery,
-#endif
-=======
-                    TestUtilities.V1Discovery,
-                    TestUtilities.V2Discovery,
->>>>>>> 6313a7f3
                 };
             }
         }
@@ -87,11 +80,7 @@
                 typeof(object).GetTypeInfo().Assembly.GetName(),
             };
             var actual = catalog.GetInputAssemblies();
-<<<<<<< HEAD
-            this.AssertSuperset(expected, actual);
-=======
-            this.AssertExpectedInputAssemblies(expected, actual);
->>>>>>> 6313a7f3
+            this.AssertExpectedInputAssemblies(expected, actual);
         }
 
         [Theory]
@@ -108,11 +97,7 @@
                 typeof(object).GetTypeInfo().Assembly.GetName(),
             };
             var actual = catalog.GetInputAssemblies();
-<<<<<<< HEAD
-            this.AssertSuperset(expected, actual);
-=======
-            this.AssertExpectedInputAssemblies(expected, actual);
->>>>>>> 6313a7f3
+            this.AssertExpectedInputAssemblies(expected, actual);
         }
 
         [Theory]
@@ -129,11 +114,7 @@
                 typeof(object).GetTypeInfo().Assembly.GetName(),
             };
             var actual = catalog.GetInputAssemblies();
-<<<<<<< HEAD
-            this.AssertSuperset(expected, actual);
-=======
-            this.AssertExpectedInputAssemblies(expected, actual);
->>>>>>> 6313a7f3
+            this.AssertExpectedInputAssemblies(expected, actual);
         }
 
         [Theory]
@@ -151,11 +132,7 @@
             };
 
             var actual = catalog.GetInputAssemblies();
-<<<<<<< HEAD
-            this.AssertSuperset(expected, actual);
-=======
-            this.AssertExpectedInputAssemblies(expected, actual);
->>>>>>> 6313a7f3
+            this.AssertExpectedInputAssemblies(expected, actual);
         }
 
         [Theory]
@@ -173,11 +150,7 @@
             };
 
             var actual = catalog.GetInputAssemblies();
-<<<<<<< HEAD
-            this.AssertSuperset(expected, actual);
-=======
-            this.AssertExpectedInputAssemblies(expected, actual);
->>>>>>> 6313a7f3
+            this.AssertExpectedInputAssemblies(expected, actual);
         }
 
         [Theory]
@@ -195,11 +168,7 @@
             };
 
             var actual = catalog.GetInputAssemblies();
-<<<<<<< HEAD
-            this.AssertSuperset(expected, actual);
-=======
-            this.AssertExpectedInputAssemblies(expected, actual);
->>>>>>> 6313a7f3
+            this.AssertExpectedInputAssemblies(expected, actual);
         }
 
         [Theory]
@@ -218,11 +187,7 @@
             };
 
             var actual = catalog.GetInputAssemblies();
-<<<<<<< HEAD
-            this.AssertSuperset(expected, actual);
-=======
-            this.AssertExpectedInputAssemblies(expected, actual);
->>>>>>> 6313a7f3
+            this.AssertExpectedInputAssemblies(expected, actual);
         }
 
         [Theory]
@@ -240,11 +205,7 @@
             };
 
             var actual = catalog.GetInputAssemblies();
-<<<<<<< HEAD
-            this.AssertSuperset(expected, actual);
-=======
-            this.AssertExpectedInputAssemblies(expected, actual);
->>>>>>> 6313a7f3
+            this.AssertExpectedInputAssemblies(expected, actual);
         }
 
         [Theory]
@@ -263,11 +224,7 @@
             };
 
             var actual = catalog.GetInputAssemblies();
-<<<<<<< HEAD
-            this.AssertSuperset(expected, actual);
-=======
-            this.AssertExpectedInputAssemblies(expected, actual);
->>>>>>> 6313a7f3
+            this.AssertExpectedInputAssemblies(expected, actual);
         }
 
         [Theory]
@@ -287,11 +244,7 @@
             };
 
             var actual = catalog.GetInputAssemblies();
-<<<<<<< HEAD
-            this.AssertSuperset(expected, actual);
-=======
-            this.AssertExpectedInputAssemblies(expected, actual);
->>>>>>> 6313a7f3
+            this.AssertExpectedInputAssemblies(expected, actual);
         }
 
         [Theory]
@@ -309,11 +262,7 @@
             };
 
             var actual = catalog.GetInputAssemblies();
-<<<<<<< HEAD
-            this.AssertSuperset(expected, actual);
-=======
-            this.AssertExpectedInputAssemblies(expected, actual);
->>>>>>> 6313a7f3
+            this.AssertExpectedInputAssemblies(expected, actual);
         }
 
         [Theory]
@@ -331,11 +280,7 @@
             };
 
             var actual = catalog.GetInputAssemblies();
-<<<<<<< HEAD
-            this.AssertSuperset(expected, actual);
-=======
-            this.AssertExpectedInputAssemblies(expected, actual);
->>>>>>> 6313a7f3
+            this.AssertExpectedInputAssemblies(expected, actual);
         }
 
         [Theory]
@@ -354,11 +299,7 @@
             };
 
             var actual = catalog.GetInputAssemblies();
-<<<<<<< HEAD
-            this.AssertSuperset(expected, actual);
-=======
-            this.AssertExpectedInputAssemblies(expected, actual);
->>>>>>> 6313a7f3
+            this.AssertExpectedInputAssemblies(expected, actual);
         }
 
         [Theory]
@@ -377,11 +318,7 @@
             };
 
             var actual = catalog.GetInputAssemblies();
-<<<<<<< HEAD
-            this.AssertSuperset(expected, actual);
-=======
-            this.AssertExpectedInputAssemblies(expected, actual);
->>>>>>> 6313a7f3
+            this.AssertExpectedInputAssemblies(expected, actual);
         }
 
         [Theory]
@@ -395,21 +332,13 @@
             Assert.Contains(typeof(SomeMetadataAttributeFromAnotherAssemblyAttribute).GetTypeInfo().Assembly.GetName(), inputAssemblies, AssemblyNameComparer.Default);
         }
 
-<<<<<<< HEAD
-        private void AssertSuperset(ISet<AssemblyName> expectedSubset, IEnumerable<AssemblyName> actual)
-=======
         private void AssertExpectedInputAssemblies(ISet<AssemblyName> expectedSubset, IEnumerable<AssemblyName> actual)
->>>>>>> 6313a7f3
         {
             this.logger.WriteLine("Expected:");
             this.logger.WriteLine(string.Join(Environment.NewLine, expectedSubset.OrderBy(async => async.FullName)));
             this.logger.WriteLine("Actual:");
             this.logger.WriteLine(string.Join(Environment.NewLine, actual.OrderBy(async => async.FullName)));
-<<<<<<< HEAD
-            Assert.True(expectedSubset.IsSubsetOf(actual), "Actual was not a superset of the expected.");
-=======
             Assert.Equal(expectedSubset, actual);
->>>>>>> 6313a7f3
         }
 
         public class NonExportingType { }
