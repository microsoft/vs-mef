﻿// Copyright (c) Microsoft Corporation. All rights reserved.
// Licensed under the MIT license. See LICENSE file in the project root for full license information.

namespace Microsoft.VisualStudio.Composition
{
    using System;
    using System.Collections.Generic;
    using System.Collections.Immutable;
    using System.Diagnostics;
    using System.Diagnostics.CodeAnalysis;
    using System.Globalization;
    using System.Linq;
    using System.Reflection;
    using System.Runtime.CompilerServices;
    using System.Text;
    using System.Threading;
    using System.Threading.Tasks;
    using System.Threading.Tasks.Dataflow;
    using Microsoft.VisualStudio.Composition.Reflection;

    public abstract class PartDiscovery
    {
        protected PartDiscovery(Resolver resolver)
        {
            Requires.NotNull(resolver, nameof(resolver));

            this.Resolver = resolver;
        }

        public Resolver Resolver { get; }

        /// <summary>
        /// Creates an aggregate <see cref="PartDiscovery"/> instance that delegates to a series of other part discovery extensions.
        /// The <see cref="Resolver.DefaultInstance"/> is used.
        /// </summary>
        /// <inheritdoc cref="Combine(Resolver, PartDiscovery[])"/>
        public static PartDiscovery Combine(params PartDiscovery[] discoveryMechanisms)
        {
            return Combine(Resolver.DefaultInstance, discoveryMechanisms);
        }

        /// <summary>
        /// Creates an aggregate <see cref="PartDiscovery"/> instance that delegates to a series of other part discovery extensions.
        /// </summary>
        /// <param name="resolver">The <see cref="Composition.Resolver"/> that the aggregate PartDiscovery instance should use.</param>
        /// <param name="discoveryMechanisms">The discovery extensions to use. In some cases, extensions defined earlier in the list are preferred.</param>
        /// <returns>The aggregate <see cref="PartDiscovery"/> instance.</returns>
        public static PartDiscovery Combine(Resolver resolver, params PartDiscovery[] discoveryMechanisms)
        {
            Requires.NotNull(discoveryMechanisms, nameof(discoveryMechanisms));

            foreach (PartDiscovery item in discoveryMechanisms)
            {
                Requires.Argument(item is object, nameof(discoveryMechanisms), Strings.AllValuesMustBeNonNull);
            }

            if (discoveryMechanisms.Length == 1 && ReferenceEquals(discoveryMechanisms[0].Resolver, resolver))
            {
                return discoveryMechanisms[0];
            }

            return new CombinedPartDiscovery(resolver, discoveryMechanisms);
        }

        /// <summary>
        /// Reflects on a type and returns metadata on its role as a MEF part, if applicable.
        /// </summary>
        /// <param name="partType">The type to reflect over.</param>
        /// <returns>A new instance of <see cref="ComposablePartDefinition"/> if <paramref name="partType"/>
        /// represents a MEF part; otherwise <c>null</c>.</returns>
        public ComposablePartDefinition? CreatePart(Type partType)
        {
            return this.CreatePart(partType, true);
        }

        public Task<DiscoveredParts> CreatePartsAsync(params Type[] partTypes)
        {
            return this.CreatePartsAsync(partTypes, CancellationToken.None);
        }

        public async Task<DiscoveredParts> CreatePartsAsync(IEnumerable<Type> partTypes, CancellationToken cancellationToken = default(CancellationToken))
        {
            Requires.NotNull(partTypes, nameof(partTypes));

            var tuple = this.CreateDiscoveryBlockChain(true, null, cancellationToken);
            foreach (Type type in partTypes)
            {
                await tuple.Item1.SendAsync(type).ConfigureAwait(false);
            }

            tuple.Item1.Complete();
            var parts = await tuple.Item2.ConfigureAwait(false);
            return parts;
        }

        /// <summary>
        /// Reflects over an assembly and produces MEF parts for every applicable type.
        /// </summary>
        /// <param name="assembly">The assembly to search for MEF parts.</param>
        /// <param name="cancellationToken">The cancellation token.</param>
        /// <returns>A set of generated parts.</returns>
        public Task<DiscoveredParts> CreatePartsAsync(Assembly assembly, CancellationToken cancellationToken = default(CancellationToken))
        {
            Requires.NotNull(assembly, nameof(assembly));

            return this.CreatePartsAsync(new[] { assembly }, null, cancellationToken);
        }

        public abstract bool IsExportFactoryType(Type type);

        /// <summary>
        /// Reflects over a set of assemblies and produces MEF parts for every applicable type.
        /// </summary>
        /// <param name="assemblies">The assemblies to search for MEF parts.</param>
        /// <param name="progress">An optional way to receive progress updates on how discovery is progressing.</param>
        /// <param name="cancellationToken">The cancellation token.</param>
        /// <returns>A set of generated parts.</returns>
        public async Task<DiscoveredParts> CreatePartsAsync(IEnumerable<Assembly> assemblies, IProgress<DiscoveryProgress>? progress = null, CancellationToken cancellationToken = default(CancellationToken))
        {
            Requires.NotNull(assemblies, nameof(assemblies));

            var tuple = this.CreateAssemblyDiscoveryBlockChain(progress, cancellationToken);
            foreach (var assembly in assemblies)
            {
                await tuple.Item1.SendAsync(assembly).ConfigureAwait(false);
            }

            tuple.Item1.Complete();
            var result = await tuple.Item2.ConfigureAwait(false);
            return result;
        }

        /// <summary>
        /// Reflects over a set of assemblies and produces MEF parts for every applicable type.
        /// </summary>
        /// <param name="assemblyPaths">The paths to assemblies to search for MEF parts.</param>
        /// <param name="progress">An optional way to receive progress updates on how discovery is progressing.</param>
        /// <param name="cancellationToken">The cancellation token.</param>
        /// <returns>A set of generated parts.</returns>
        public async Task<DiscoveredParts> CreatePartsAsync(IEnumerable<string> assemblyPaths, IProgress<DiscoveryProgress>? progress = null, CancellationToken cancellationToken = default(CancellationToken))
        {
            Requires.NotNull(assemblyPaths, nameof(assemblyPaths));

            var exceptions = new List<PartDiscoveryException>();
            var tuple = this.CreateAssemblyDiscoveryBlockChain(progress, cancellationToken);
            var assemblyLoader = new TransformManyBlock<string, Assembly>(
                path =>
                {
                    try
                    {
                        return new Assembly[] { this.Resolver.AssemblyLoader.LoadAssembly(Utilities.GetAssemblyNameWithCodebasePath(path)) };
                    }
                    catch (Exception ex)
                    {
                        lock (exceptions)
                        {
                            exceptions.Add(new PartDiscoveryException(string.Format(CultureInfo.CurrentCulture, Strings.UnableToLoadAssembly, path), ex) { AssemblyPath = path });
                        }

                        return Enumerable.Empty<Assembly>();
                    }
                },
                new ExecutionDataflowBlockOptions
                {
                    CancellationToken = cancellationToken,
                    MaxDegreeOfParallelism = Environment.ProcessorCount,
                });
            assemblyLoader.LinkTo(tuple.Item1, new DataflowLinkOptions { PropagateCompletion = true });
            foreach (var assemblyPath in assemblyPaths)
            {
                await assemblyLoader.SendAsync(assemblyPath).ConfigureAwait(false);
            }

            assemblyLoader.Complete();
            var result = await tuple.Item2.ConfigureAwait(false);
            return result.Merge(new DiscoveredParts(Enumerable.Empty<ComposablePartDefinition>(), exceptions));
        }

        internal static void GetAssemblyNamesFromMetadataAttributes<TMetadataAttribute>(MemberInfo member, ISet<AssemblyName> assemblyNames)
            where TMetadataAttribute : class
        {
            Requires.NotNull(member, nameof(member));
            Requires.NotNull(assemblyNames, nameof(assemblyNames));

            foreach (var attribute in member.GetAttributes<Attribute>())
            {
                Type attrType = attribute.GetType();
                if (attrType.GetTypeInfo().IsAttributeDefined<TMetadataAttribute>(inherit: true))
                {
                    assemblyNames.Add(attrType.GetTypeInfo().Assembly.GetName());
                }
            }
        }

        protected internal static string GetContractName(Type type)
        {
            return ContractNameServices.GetTypeIdentity(type);
        }

        protected internal static Type GetTypeIdentityFromImportingType(Type type, bool importMany)
        {
            Requires.NotNull(type, nameof(type));

            if (importMany)
            {
                type = GetElementTypeFromMany(type);
            }

            if (type.IsAnyLazyType() || type.IsExportFactoryTypeV1() || type.IsExportFactoryTypeV2())
            {
                return type.GetTypeInfo().GenericTypeArguments[0];
            }

            return type;
        }

        protected internal static TypeRef GetTypeIdentityFromImportingTypeRef(TypeRef typeRef, bool importMany)
        {
            Requires.NotNull(typeRef, nameof(typeRef));

            if (importMany)
            {
                typeRef = typeRef.ElementTypeRef;
            }

            if (typeRef.IsAnyLazyType() || typeRef.IsExportFactoryTypeV1() || typeRef.IsExportFactoryTypeV2())
            {
                return typeRef.GenericTypeArguments[0];
            }

            return typeRef;
        }

        protected internal static Type GetElementTypeFromMany(Type type)
        {
            Requires.NotNull(type, nameof(type));

            if (TryGetElementTypeFromMany(type, out var elementType))
            {
                return elementType;
            }
            else
            {
                throw new ArgumentException(string.Format(Strings.ImportManyOnNonCollectionType, type.FullName), nameof(type));
            }
        }

        internal static bool TryGetElementTypeFromMany(Type type, [NotNullWhen(true)] out Type? elementType)
        {
            Requires.NotNull(type, nameof(type));

            if (type.IsArray)
            {
                elementType = type.GetElementType()!; // T[] -> T
                return true;
            }
            else
            {
                // Discover the ICollection<T> or ICollection<Lazy<T, TMetadata>> interface implemented by this type.
                var icollectionTypes =
                    from iface in new[] { type }.Concat(type.GetTypeInfo().ImplementedInterfaces)
                    let ifaceInfo = iface.GetTypeInfo()
                    where ifaceInfo.IsGenericType
                    let genericTypeDef = ifaceInfo.GetGenericTypeDefinition()
                    where genericTypeDef.Equals(typeof(ICollection<>)) || genericTypeDef.Equals(typeof(IEnumerable<>)) || genericTypeDef.Equals(typeof(IList<>))
                    select ifaceInfo;
                var icollectionType = icollectionTypes.FirstOrDefault();

                if (icollectionType != null)
                {
                    elementType = icollectionType.GenericTypeArguments[0];
                    return true;
                }
            }

            elementType = null;
            return false;
        }

        protected static Type GetImportingSiteTypeWithoutCollection(ImportDefinition importDefinition, Type importingSiteType)
        {
            Requires.NotNull(importDefinition, nameof(importDefinition));
            Requires.NotNull(importingSiteType, nameof(importingSiteType));

            return importDefinition.Cardinality == ImportCardinality.ZeroOrMore
                ? GetElementTypeFromMany(importingSiteType)
                : importingSiteType;
        }

        protected static ConstructorInfo GetImportingConstructor<TImportingConstructorAttribute>(Type type, bool publicOnly)
            where TImportingConstructorAttribute : Attribute
        {
            Requires.NotNull(type, nameof(type));

            var ctors = type.GetTypeInfo().DeclaredConstructors.Where(ctor => !ctor.IsStatic && (ctor.IsPublic || !publicOnly));
            var taggedCtor = ctors.SingleOrDefault(ctor => ctor.IsAttributeDefined<TImportingConstructorAttribute>());
            var defaultCtor = ctors.SingleOrDefault(ctor => ctor.GetParameters().Length == 0);
            var importingCtor = taggedCtor ?? defaultCtor;
            return importingCtor;
        }

        protected ImmutableHashSet<IImportSatisfiabilityConstraint> GetMetadataViewConstraints(Type receivingType, bool importMany)
        {
            Requires.NotNull(receivingType, nameof(receivingType));

            var result = ImmutableHashSet.Create<IImportSatisfiabilityConstraint>();

            Type elementType = importMany ? PartDiscovery.GetElementTypeFromMany(receivingType) : receivingType;
            Type? metadataType = GetMetadataType(elementType);
            if (metadataType != null)
            {
                result = result.Add(ImportMetadataViewConstraint.GetConstraint(TypeRef.Get(metadataType, this.Resolver), this.Resolver));
            }

            return result;
        }

        /// <summary>
        /// Throws an exception if certain basic rules for an importing member or parameter are violated.
        /// </summary>
        /// <param name="member">The importing member or importing parameter.</param>
        /// <param name="isImportMany">A value indicating whether the import is an ImportMany.</param>
        protected virtual void ThrowOnInvalidImportingMemberOrParameter(ICustomAttributeProvider member, bool isImportMany)
        {
            Requires.NotNull(member, nameof(member));

            // Properties with [ImportMany] needn't have a setter (strictly speaking) if the importing constructor
            // sets a non-null collection instance to that property. When the collection is pre-created, MEF will just
            // add elements to the collection.
            if (!isImportMany && member is PropertyInfo importingMember && importingMember.SetMethod == null)
            {
                throw new NotSupportedException(string.Format(CultureInfo.CurrentCulture, Strings.ImportingPropertyHasNoSetter, importingMember.Name, importingMember.DeclaringType!.FullName));
            }
        }

        /// <summary>
        /// Throws an exception if certain basic rules for an exporting member are violated.
        /// </summary>
        /// <param name="member">The exporting member (or type).</param>
        protected virtual void ThrowOnInvalidExportingMember(ICustomAttributeProvider member)
        {
            Requires.NotNull(member, nameof(member));
            if (member is PropertyInfo exportingProperty && exportingProperty.GetMethod == null)
            {
                throw new NotSupportedException(string.Format(CultureInfo.CurrentCulture, Strings.ExportingPropertyHasNoGetter, exportingProperty.Name, exportingProperty.DeclaringType!.FullName));
            }
        }

        protected internal static ImmutableHashSet<IImportSatisfiabilityConstraint> GetExportTypeIdentityConstraints(Type contractType)
        {
            Requires.NotNull(contractType, nameof(contractType));

            var constraints = ImmutableHashSet<IImportSatisfiabilityConstraint>.Empty;

            if (!contractType.IsEquivalentTo(typeof(object)))
            {
                constraints = constraints.Add(new ExportTypeIdentityConstraint(contractType));
            }

            return constraints;
        }

        protected internal static ImmutableDictionary<string, object?> GetImportMetadataForGenericTypeImport(Type contractType)
        {
            Requires.NotNull(contractType, nameof(contractType));
            if (contractType.IsConstructedGenericType)
            {
                return ImmutableDictionary.Create<string, object?>()
                    .Add(CompositionConstants.GenericContractMetadataName, GetContractName(contractType.GetGenericTypeDefinition()))
                    .Add(CompositionConstants.GenericParametersMetadataName, contractType.GenericTypeArguments);
            }
            else
            {
                return ImmutableDictionary<string, object?>.Empty;
            }
        }

        /// <summary>
        /// Creates an array that contains the contents of a prior array (if any) and one additional element.
        /// </summary>
        /// <param name="priorArray">The previous version of the array. May be <c>null</c>. This will not be modified by this method.</param>
        /// <param name="value">The value to add to the array. May be <c>null</c>.</param>
        /// <param name="elementType">The element type for the array, if it is created fresh. May be <c>null</c>.</param>
        /// <returns>A new array.</returns>
        protected static Array AddElement(Array? priorArray, object? value, Type? elementType)
        {
            Type? valueType;
            Array newValue;
            if (priorArray != null)
            {
                Type priorArrayElementType = priorArray.GetType().GetElementType()!;
                valueType = priorArrayElementType == typeof(object) && value != null ? value.GetType() : priorArrayElementType;
                newValue = Array.CreateInstance(valueType, priorArray.Length + 1);
                Array.Copy(priorArray, newValue, priorArray.Length);
            }
            else
            {
                valueType = elementType ?? (value != null ? value.GetType() : typeof(object));
                newValue = Array.CreateInstance(valueType, 1);
            }

            newValue.SetValue(value, newValue.Length - 1);
            return newValue;
        }

        /// <summary>
        /// Gets the types to consider for MEF parts.
        /// </summary>
        /// <param name="assembly">The assembly to read.</param>
        /// <returns>A sequence of types.</returns>
        protected abstract IEnumerable<Type> GetTypes(Assembly assembly);

        /// <summary>
        /// Reflects on a type and returns metadata on its role as a MEF part, if applicable.
        /// </summary>
        /// <param name="partType">The type to reflect over.</param>
        /// <param name="typeExplicitlyRequested">A value indicating whether this type was explicitly requested for inclusion in the catalog.</param>
        /// <returns>A new instance of <see cref="ComposablePartDefinition"/> if <paramref name="partType"/>
        /// represents a MEF part; otherwise <c>null</c>.</returns>
        protected abstract ComposablePartDefinition? CreatePart(Type partType, bool typeExplicitlyRequested);

        /// <summary>
        /// Checks whether an import many collection is creatable.
        /// </summary>
        internal static bool IsImportManyCollectionTypeCreateable(ImportDefinitionBinding import)
        {
            Requires.NotNull(import, nameof(import));
            return IsImportManyCollectionTypeCreateable(import.ImportingSiteType, import.ImportingSiteTypeWithoutCollection);
        }

        /// <summary>
        /// Checks whether an import many collection is creatable.
        /// </summary>
        /// <param name="collectionType">The value from ImportingSiteType.</param>
        /// <param name="elementType">The value from ImportingSiteTypeWithoutCollection.</param>
        /// <returns><c>true</c> if the collection is creatable; <c>false</c> otherwise.</returns>
        internal static bool IsImportManyCollectionTypeCreateable(Type collectionType, Type elementType)
        {
            Requires.NotNull(collectionType, nameof(collectionType));
            Requires.NotNull(elementType, nameof(elementType));

            var icollectionOfT = typeof(ICollection<>).MakeGenericType(elementType);
            var ienumerableOfT = typeof(IEnumerable<>).MakeGenericType(elementType);
            var ilistOfT = typeof(IList<>).MakeGenericType(elementType);

            if (collectionType.IsArray || collectionType.Equals(ienumerableOfT) || collectionType.Equals(ilistOfT) || collectionType.Equals(icollectionOfT))
            {
                return true;
            }

            Verify.Operation(icollectionOfT.GetTypeInfo().IsAssignableFrom(collectionType.GetTypeInfo()), Strings.CollectionTypeMustDeriveFromICollectionOfT);

            var defaultCtor = collectionType.GetTypeInfo().DeclaredConstructors.FirstOrDefault(ctor => !ctor.IsStatic && ctor.GetParameters().Length == 0);
            if (defaultCtor != null && defaultCtor.IsPublic)
            {
                return true;
            }

            return false;
        }

        /// <summary>
        /// Gets the Type of the interface that serves as a metadata view for a given import.
        /// </summary>
        /// <param name="receivingType">The type of the importing member or parameter, without its ImportMany collection if it had one.</param>
        /// <returns>The metadata view, <see cref="IDictionary{String, Object}"/>, or <c>null</c> if there is none.</returns>
        private static Type? GetMetadataType(Type receivingType)
        {
            Requires.NotNull(receivingType, nameof(receivingType));

            if (receivingType.IsAnyLazyType() || receivingType.IsExportFactoryType())
            {
                var args = receivingType.GetTypeInfo().GenericTypeArguments;
                if (args.Length == 2)
                {
                    return args[1];
                }
            }

            return null;
        }

        private Tuple<ITargetBlock<Type>, Task<DiscoveredParts>> CreateDiscoveryBlockChain(bool typeExplicitlyRequested, IProgress<DiscoveryProgress>? progress, CancellationToken cancellationToken)
        {
            string status = Strings.ScanningMEFAssemblies;
            int typesScanned = 0;
            var transformBlock = new TransformBlock<Type, object?>(
                type =>
                {
                    try
                    {
                        return this.CreatePart(type, typeExplicitlyRequested);
                    }
                    catch (Exception ex)
                    {
                        return new PartDiscoveryException(string.Format(CultureInfo.CurrentCulture, Strings.FailureWhileScanningType, type.FullName), ex) { AssemblyPath = type.GetTypeInfo().Assembly.Location, ScannedType = type };
                    }
                },
                new ExecutionDataflowBlockOptions
                {
                    MaxDegreeOfParallelism = Debugger.IsAttached ? 1 : Environment.ProcessorCount,
                    CancellationToken = cancellationToken,
                    MaxMessagesPerTask = 10,
                    BoundedCapacity = 100,
                });
            var parts = ImmutableHashSet.CreateBuilder<ComposablePartDefinition>();
            var errors = ImmutableList.CreateBuilder<PartDiscoveryException>();
            var aggregatingBlock = new ActionBlock<object?>(partOrException =>
            {
                var part = partOrException as ComposablePartDefinition;
                var error = partOrException as PartDiscoveryException;
                Debug.Assert(partOrException is Exception == partOrException is PartDiscoveryException, "Wrong exception type returned.");
                if (part != null)
                {
                    parts.Add(part);
                }
                else if (error != null)
                {
                    errors.Add(error);
                }

                progress.ReportNullSafe(new DiscoveryProgress(++typesScanned, 0, status));
            });
            transformBlock.LinkTo(aggregatingBlock, new DataflowLinkOptions { PropagateCompletion = true });

            var tcs = new TaskCompletionSource<DiscoveredParts>();
            Task forget = Task.Run(async delegate
            {
                try
                {
                    await aggregatingBlock.Completion.ConfigureAwait(false);
                    tcs.SetResult(new DiscoveredParts(parts.ToImmutable(), errors.ToImmutable()));
                }
                catch (Exception ex)
                {
                    tcs.SetException(ex);
                }
            });

            return Tuple.Create<ITargetBlock<Type>, Task<DiscoveredParts>>(transformBlock, tcs.Task);
        }

        private Tuple<ITargetBlock<Assembly>, Task<DiscoveredParts>> CreateAssemblyDiscoveryBlockChain(IProgress<DiscoveryProgress>? progress, CancellationToken cancellationToken)
        {
            var progressFilter = new ProgressFilter(progress);

            var tuple = this.CreateDiscoveryBlockChain(false, progressFilter, cancellationToken);
            var exceptions = new List<PartDiscoveryException>();
            var assemblyBlock = new TransformManyBlock<Assembly, Type>(
                a =>
                {
                    IReadOnlyCollection<Type> types;
                    try
                    {
                        // Fully realize any enumerable now so that we can catch the exception rather than
                        // leave it to dataflow to catch it.
                        types = this.GetTypes(a).ToList();
                    }
                    catch (ReflectionTypeLoadException ex)
                    {
                        var partDiscoveryException = new PartDiscoveryException(string.Format(CultureInfo.CurrentCulture, Strings.ReflectionTypeLoadExceptionWhileEnumeratingTypes, a.Location), ex) { AssemblyPath = a.Location };
                        lock (exceptions)
                        {
                            exceptions.Add(partDiscoveryException);
                        }

                        types = ex.Types.Where(t => t != null).ToList();
                    }
                    catch (Exception ex)
                    {
                        var partDiscoveryException = new PartDiscoveryException(string.Format(CultureInfo.CurrentCulture, Strings.UnableToEnumerateTypes, a.Location), ex) { AssemblyPath = a.Location };
                        lock (exceptions)
                        {
                            exceptions.Add(partDiscoveryException);
                        }

                        return Enumerable.Empty<Type>();
                    }

                    progressFilter.OnDiscoveredMoreTypes(types.Count);
                    return types;
                },
                new ExecutionDataflowBlockOptions
                {
                    MaxDegreeOfParallelism = Debugger.IsAttached ? 1 : Environment.ProcessorCount,
                    CancellationToken = cancellationToken,
                });
            assemblyBlock.LinkTo(tuple.Item1, new DataflowLinkOptions { PropagateCompletion = true });

            var tcs = new TaskCompletionSource<DiscoveredParts>();
            Task forget = Task.Run(async delegate
            {
                try
                {
                    var parts = await tuple.Item2.ConfigureAwait(false);
                    tcs.SetResult(parts.Merge(new DiscoveredParts(Enumerable.Empty<ComposablePartDefinition>(), exceptions)));
                }
                catch (Exception ex)
                {
                    tcs.SetException(ex);
                }
            });

            return Tuple.Create<ITargetBlock<Assembly>, Task<DiscoveredParts>>(assemblyBlock, tcs.Task);
        }

        private class ProgressFilter : IProgress<DiscoveryProgress>
        {
            private readonly IProgress<DiscoveryProgress>? upstreamReceiver;

            private int totalTypes;

            private DiscoveryProgress lastReportedProgress;

            internal ProgressFilter(IProgress<DiscoveryProgress>? upstreamReceiver)
            {
                this.upstreamReceiver = upstreamReceiver;
            }

            internal void OnDiscoveredMoreTypes(int count)
            {
                Interlocked.Add(ref this.totalTypes, count);
            }

            public void Report(DiscoveryProgress value)
            {
                if (this.upstreamReceiver != null)
                {
                    // Update with the total types we get out of band.
                    value = new DiscoveryProgress(value.CompletedSteps, this.totalTypes, value.Status);

                    bool update = false;
#pragma warning disable CA2002 // Do not lock on objects with weak identity
                    lock (this)
#pragma warning restore CA2002 // Do not lock on objects with weak identity
                    {
                        // Only report progress if completion or status has changed significantly.
                        if (Math.Abs(value.Completion - this.lastReportedProgress.Completion) > .01 || value.Status != this.lastReportedProgress.Status)
                        {
                            this.lastReportedProgress = value;
                            update = true;
                        }
                    }

                    if (update)
                    {
                        this.upstreamReceiver.Report(this.lastReportedProgress);
                    }
                }
            }
        }

        private class CombinedPartDiscovery : PartDiscovery
        {
            private readonly IReadOnlyList<PartDiscovery> discoveryMechanisms;

<<<<<<< HEAD
            private static Resolver GetResolverToUse(IReadOnlyList<PartDiscovery> discoveryMechanisms)
            {
                Requires.NotNull(discoveryMechanisms, nameof(discoveryMechanisms));
                if (discoveryMechanisms.Count == 0)
                {
                    return Resolver.DefaultInstance;
                }

                return discoveryMechanisms.First().Resolver;
            }

            internal CombinedPartDiscovery(IReadOnlyList<PartDiscovery> discoveryMechanisms)
                : base(GetResolverToUse(discoveryMechanisms))
=======
            internal CombinedPartDiscovery(Resolver resolver, IReadOnlyList<PartDiscovery> discoveryMechanisms)
                : base(resolver)
>>>>>>> d7ec22d9
            {
                Requires.NotNull(discoveryMechanisms, nameof(discoveryMechanisms));
                this.discoveryMechanisms = discoveryMechanisms;
            }

            protected override ComposablePartDefinition? CreatePart(Type partType, bool typeExplicitlyRequested)
            {
                Requires.NotNull(partType, nameof(partType));

                foreach (var discovery in this.discoveryMechanisms)
                {
                    var result = discovery.CreatePart(partType, typeExplicitlyRequested);
                    if (result != null)
                    {
                        return result;
                    }
                }

                return null;
            }

            public override bool IsExportFactoryType(Type type)
            {
                Requires.NotNull(type, nameof(type));

                return this.discoveryMechanisms.Any(discovery => discovery.IsExportFactoryType(type));
            }

            protected override IEnumerable<Type> GetTypes(Assembly assembly)
            {
                // Don't ask each PartDiscovery component for types
                // because Assembly.GetTypes() is expensive and we don't want to call it multiple times.
                // Also, even if the individual modules returned a filtered set of types,
                // they'll all see the union of types returned from this method anyway,
                // so they have to be prepared for arbitrary types.
                return assembly.GetTypes();
            }
        }
    }
}<|MERGE_RESOLUTION|>--- conflicted
+++ resolved
@@ -654,24 +654,8 @@
         {
             private readonly IReadOnlyList<PartDiscovery> discoveryMechanisms;
 
-<<<<<<< HEAD
-            private static Resolver GetResolverToUse(IReadOnlyList<PartDiscovery> discoveryMechanisms)
-            {
-                Requires.NotNull(discoveryMechanisms, nameof(discoveryMechanisms));
-                if (discoveryMechanisms.Count == 0)
-                {
-                    return Resolver.DefaultInstance;
-                }
-
-                return discoveryMechanisms.First().Resolver;
-            }
-
-            internal CombinedPartDiscovery(IReadOnlyList<PartDiscovery> discoveryMechanisms)
-                : base(GetResolverToUse(discoveryMechanisms))
-=======
             internal CombinedPartDiscovery(Resolver resolver, IReadOnlyList<PartDiscovery> discoveryMechanisms)
                 : base(resolver)
->>>>>>> d7ec22d9
             {
                 Requires.NotNull(discoveryMechanisms, nameof(discoveryMechanisms));
                 this.discoveryMechanisms = discoveryMechanisms;
