﻿<?xml version="1.0" encoding="utf-8"?>
<Project ToolsVersion="12.0" DefaultTargets="Build" xmlns="http://schemas.microsoft.com/developer/msbuild/2003">
  <Import Project="$(MSBuildExtensionsPath)\$(MSBuildToolsVersion)\Microsoft.Common.props" Condition="Exists('$(MSBuildExtensionsPath)\$(MSBuildToolsVersion)\Microsoft.Common.props')" />
  <PropertyGroup>
    <ProjectGuid>{1CA6A92C-5DD9-4BE5-B5B7-EE4A1318B4C2}</ProjectGuid>
    <OutputType>Library</OutputType>
    <AppDesignerFolder>Properties</AppDesignerFolder>
    <RootNamespace>Microsoft.VisualStudio.Composition</RootNamespace>
    <AssemblyName>Microsoft.VisualStudio.Composition</AssemblyName>
    <TargetFrameworkVersion>v4.5</TargetFrameworkVersion>
    <FileAlignment>512</FileAlignment>
    <MinimumVisualStudioVersion>11.0</MinimumVisualStudioVersion>
    <OutputPath Condition=" '$(OutputPath)' == '' ">bin</OutputPath>
  </PropertyGroup>
  <PropertyGroup Condition=" '$(Configuration)|$(Platform)' == 'Debug|AnyCPU' ">
    <NoWarn>CS1591</NoWarn>
    <CodeAnalysisRuleSet>Microsoft.VisualStudio.Composition.ruleset</CodeAnalysisRuleSet>
  </PropertyGroup>
  <PropertyGroup Condition=" '$(Configuration)|$(Platform)' == 'Release|AnyCPU' ">
    <CodeAnalysisRuleSet>Microsoft.VisualStudio.Composition.ruleset</CodeAnalysisRuleSet>
    <NoWarn>CS1591</NoWarn>
  </PropertyGroup>
  <ItemGroup>
<<<<<<< HEAD
    <Reference Include="Microsoft.VisualStudio.Validation, Version=15.0.0.0, Culture=neutral, PublicKeyToken=b03f5f7f11d50a3a, processorArchitecture=MSIL">
      <HintPath>..\..\packages\Microsoft.VisualStudio.Validation.15.0.11-pre\lib\net45\Microsoft.VisualStudio.Validation.dll</HintPath>
      <Private>True</Private>
    </Reference>
=======
>>>>>>> c05c6bb1
    <Reference Include="System" />
    <Reference Include="System.ComponentModel.Composition" />
    <Reference Include="System.Core" />
    <Reference Include="System.Xml.Linq" />
    <Reference Include="Microsoft.CSharp" />
    <Reference Include="System.Xml" />
  </ItemGroup>
  <ItemGroup>
    <Compile Include="ArrayRental`1.cs" />
    <Compile Include="AttributeServices.cs" />
    <Compile Include="ByValueEquality.cs" />
    <Compile Include="CollectionServices.cs" />
    <Compile Include="ComposableCatalog.cs" />
    <Compile Include="ComposedPart.cs" />
    <Compile Include="ComposedPartDiagnostic.cs" />
    <Compile Include="CompositionConstants.cs" />
    <Compile Include="CompositionFailedException.cs" />
    <Compile Include="CompressedUInt.cs" />
    <Compile Include="ContractNameServices.cs" />
    <Compile Include="CreationPolicy.cs" />
    <Compile Include="DelegateServices.cs" />
    <Compile Include="DelegatingExportProvider.cs" />
    <Compile Include="Dgml.cs" />
    <Compile Include="DiscoveredParts.cs" />
    <Compile Include="DiscoveryProgress.cs" />
    <Compile Include="DisposableWithAction.cs" />
    <Compile Include="ExportDefinitionBinding.cs" />
    <Compile Include="ExportedDelegate.cs" />
    <Compile Include="ExportFactory.cs" />
    <Compile Include="Export.cs" />
    <Compile Include="ExportTypeIdentityConstraint.cs" />
    <Compile Include="IAssemblyLoader.cs" />
    <Compile Include="IExportProviderFactory.cs" />
    <Compile Include="IFaultReportingExportProviderFactory.cs" />
    <Compile Include="IRuntimeCompositionCacheManager.cs" />
    <Compile Include="ICompositionCacheManager.cs" />
    <Compile Include="IDescriptiveToString.cs" />
    <Compile Include="IMetadataViewProvider.cs" />
    <Compile Include="ImportMetadataViewConstraint.cs" />
    <Compile Include="IImportSatisfiabilityConstraint.cs" />
    <Compile Include="ImportDefinitionBinding.cs" />
    <Compile Include="ImportCardinality.cs" />
    <Compile Include="ExportMetadataValueImportConstraint.cs" />
    <Compile Include="IndentingTextWriter.cs" />
    <Compile Include="LazyMetadataWrapper.cs" />
    <Compile Include="LazyServices.cs" />
    <Compile Include="MetadataTokenType.cs" />
    <Compile Include="MetadataViewClassProvider.cs" />
    <Compile Include="PartCreationPolicyConstraint.cs" />
    <Compile Include="PartDiscovery.cs" />
    <Compile Include="ComposablePartDefinition.cs" />
    <Compile Include="CompositionConfiguration.cs" />
    <Compile Include="ExportDefinition.cs" />
    <Compile Include="ExportProvider.cs" />
    <Compile Include="ImportDefinition.cs" />
    <Compile Include="PartDiscoveryException.cs" />
    <Compile Include="PassthroughMetadataViewProvider.cs" />
    <Compile Include="Properties\AssemblyInfo.cs" />
    <Compile Include="ReflectionHelpers.cs" />
    <Compile Include="Reflection\ConstructorDesc.cs" />
    <Compile Include="Reflection\ConstructorRef.cs" />
    <Compile Include="Reflection\FieldDesc.cs" />
    <Compile Include="Reflection\FieldRef.cs" />
    <Compile Include="Reflection\MemberDesc.cs" />
    <Compile Include="Reflection\MemberRef.cs" />
    <Compile Include="Reflection\MethodDesc.cs" />
    <Compile Include="Reflection\MethodRef.cs" />
    <Compile Include="Reflection\ParameterRef.cs" />
    <Compile Include="Reflection\PropertyDesc.cs" />
    <Compile Include="Reflection\PropertyRef.cs" />
    <Compile Include="Resolver.cs" />
    <Compile Include="Reflection\ResolverExtensions.cs" />
    <Compile Include="Reflection\TypeDesc.cs" />
    <Compile Include="Reflection\TypeRef.cs" />
    <Compile Include="Rental`1.cs" />
    <Compile Include="RuntimeComposition.cs" />
    <Compile Include="RuntimeExportProviderFactory+RuntimeExportProvider.cs" />
    <Compile Include="RuntimeExportProviderFactory.cs" />
    <Compile Include="StandardAssemblyLoader.cs" />
    <Compile Include="Strings.Designer.cs">
      <AutoGen>True</AutoGen>
      <DesignTime>True</DesignTime>
      <DependentUpon>Strings.resx</DependentUpon>
    </Compile>
    <Compile Include="UniquePropertyNameComparer.cs" />
    <Compile Include="Utilities.cs" />
  </ItemGroup>
  <ItemGroup>
    <None Include="Microsoft.VisualStudio.Composition.ruleset" />
    <None Include="project.json" />
  </ItemGroup>
  <ItemGroup>
    <EmbeddedResource Include="Strings.resx">
      <Generator>ResXFileCodeGenerator</Generator>
      <LastGenOutput>Strings.Designer.cs</LastGenOutput>
    </EmbeddedResource>
  </ItemGroup>
  <Import Project="$(MSBuildToolsPath)\Microsoft.CSharp.targets" />
</Project><|MERGE_RESOLUTION|>--- conflicted
+++ resolved
@@ -21,13 +21,6 @@
     <NoWarn>CS1591</NoWarn>
   </PropertyGroup>
   <ItemGroup>
-<<<<<<< HEAD
-    <Reference Include="Microsoft.VisualStudio.Validation, Version=15.0.0.0, Culture=neutral, PublicKeyToken=b03f5f7f11d50a3a, processorArchitecture=MSIL">
-      <HintPath>..\..\packages\Microsoft.VisualStudio.Validation.15.0.11-pre\lib\net45\Microsoft.VisualStudio.Validation.dll</HintPath>
-      <Private>True</Private>
-    </Reference>
-=======
->>>>>>> c05c6bb1
     <Reference Include="System" />
     <Reference Include="System.ComponentModel.Composition" />
     <Reference Include="System.Core" />
