﻿// Copyright (c) Microsoft. All rights reserved.

namespace Microsoft.VisualStudio.Composition.Reflection
{
    using System;
    using System.Collections.Generic;
    using System.Collections.Immutable;
    using System.Diagnostics;
    using System.IO;
    using System.Linq;
    using System.Reflection;

    [DebuggerDisplay("{" + nameof(DebuggerDisplay) + ",nq}")]
    public class TypeRef : IEquatable<TypeRef>, IEquatable<Type>
    {
        /// <summary>
        /// Gets the string to display in the debugger watch window for this value.
        /// </summary>
        [DebuggerBrowsable(DebuggerBrowsableState.Never)]
        internal string DebuggerDisplay => this.FullName;

        private static readonly IEqualityComparer<AssemblyName> AssemblyNameComparer = ByValueEquality.AssemblyNameNoFastCheck;

        private readonly Resolver resolver;

        /// <summary>
        /// Backing field for the lazily initialized <see cref="ResolvedType"/> property.
        /// </summary>
        private Type resolvedType;

        /// <summary>
        /// A lazily initialized cache of the result of calling <see cref="GetHashCode"/>.
        /// </summary>
        private int? hashCode;

        /// <summary>
        /// Backing field for <see cref="AssemblyId"/>.
        /// </summary>
        private StrongAssemblyIdentity assemblyId;

        private TypeRef(
            Resolver resolver,
            AssemblyName assemblyName,
            StrongAssemblyIdentity assemblyId,
            int metadataToken,
            string fullName,
            bool isArray,
            int genericTypeParameterCount,
            ImmutableArray<TypeRef> genericTypeArguments)
        {
            Requires.NotNull(resolver, nameof(resolver));
            Requires.NotNull(assemblyName, nameof(assemblyName));
            Requires.Argument(((MetadataTokenType)metadataToken & MetadataTokenType.Mask) == MetadataTokenType.Type, "metadataToken", Strings.NotATypeSpec);
            Requires.Argument(metadataToken != (int)MetadataTokenType.Type, "metadataToken", Strings.UnresolvableMetadataToken);
            Requires.NotNullOrEmpty(fullName, nameof(fullName));

            this.resolver = resolver;
            this.AssemblyName = GetNormalizedAssemblyName(assemblyName);
            this.assemblyId = assemblyId;
            this.MetadataToken = metadataToken;
            this.FullName = fullName;
            this.IsArray = isArray;
            this.GenericTypeParameterCount = genericTypeParameterCount;
            this.GenericTypeArguments = genericTypeArguments;
        }

        private TypeRef(Resolver resolver, Type type)
        {
            Requires.NotNull(resolver, nameof(resolver));
            Requires.NotNull(type, nameof(type));

            this.resolver = resolver;
            this.resolvedType = type;
            this.AssemblyName = GetNormalizedAssemblyName(type.GetTypeInfo().Assembly.GetName());
            this.assemblyId = resolver.GetStrongAssemblyIdentity(type.GetTypeInfo().Assembly, this.AssemblyName);
            this.IsArray = type.IsArray;

            Type elementType = this.ElementType;
            Requires.Argument(!elementType.IsGenericParameter, nameof(type), "Generic parameters are not supported.");
            this.MetadataToken = elementType.GetTypeInfo().MetadataToken;
            this.FullName = (elementType.GetTypeInfo().IsGenericType ? elementType.GetGenericTypeDefinition() : elementType).FullName;
            this.GenericTypeParameterCount = elementType.GetTypeInfo().GenericTypeParameters.Length;
            this.GenericTypeArguments = elementType.GenericTypeArguments != null && elementType.GenericTypeArguments.Length > 0
                ? elementType.GenericTypeArguments.Select(t => new TypeRef(resolver, t)).ToImmutableArray()
                : ImmutableArray<TypeRef>.Empty;
        }

        public AssemblyName AssemblyName { get; }

        public int MetadataToken { get; private set; }

        /// <summary>
        /// Gets the full name of the type represented by this instance.
        /// When representing a generic type, this is the full name of the generic type definition.
        /// </summary>
        public string FullName { get; private set; }

        public bool IsArray { get; private set; }

        public int GenericTypeParameterCount { get; private set; }

        public ImmutableArray<TypeRef> GenericTypeArguments { get; private set; }

        [Obsolete]
        public MemberRef GenericParameterDeclaringMemberRef => default(MemberRef);

        [Obsolete]
        public int GenericParameterDeclaringMemberIndex => 0;

        public bool IsGenericTypeDefinition
        {
            get { return this.GenericTypeParameterCount > 0 && this.GenericTypeArguments.Length == 0; }
        }

        public StrongAssemblyIdentity AssemblyId
        {
            get
            {
                if (this.assemblyId == null)
                {
                    if (this.Resolver.TryGetAssemblyId(this.AssemblyName, out var assemblyId))
                    {
                        this.assemblyId = assemblyId;
                    }
                    else
                    {
                        this.assemblyId = this.Resolver.GetStrongAssemblyIdentity(this.ResolvedType.GetTypeInfo().Assembly, this.AssemblyName);
                    }
                }

                return this.assemblyId;
            }
        }

        internal Resolver Resolver => this.resolver;

        /// <summary>
        /// Gets the resolved type.
        /// </summary>
        internal Type ResolvedType
        {
            get
            {
                if (this.resolvedType == null)
                {
<<<<<<< HEAD
                    Type type, resolvedType;
                    Module manifest;
#if RuntimeHandles
                    if (ResolverExtensions.TryUseFastReflection(this, out manifest))
                    {
                        resolvedType = manifest.ResolveType(this.MetadataToken);
                    }
                    else
#endif
                    {
                        manifest = this.Resolver.GetManifest(this.AssemblyName);
                        resolvedType = manifest.GetType(this.FullName);
                    }

=======
                    Type type;
                    var manifest = this.Resolver.GetManifest(this.AssemblyName);
#if RuntimeHandles
                    var resolvedType = manifest.ResolveType(this.MetadataToken);
#else
                    var resolvedType = manifest.GetType(this.FullName);
#endif
>>>>>>> db807f0b
                    if (this.GenericTypeArguments.Length > 0)
                    {
                        using (var genericTypeArguments = GetResolvedTypeArray(this.GenericTypeArguments))
                        {
                            type = resolvedType.MakeGenericType(genericTypeArguments.Value);
                        }
                    }
                    else
                    {
                        type = resolvedType;
                    }

                    if (this.IsArray)
                    {
                        type = type.MakeArrayType();
                    }

                    // Only assign the field once we've fully decided what the type is.
                    this.resolvedType = type;
                }

                return this.resolvedType;
            }
        }

        private Type ElementType => this.IsArray ? this.ResolvedType.GetElementType() : this.ResolvedType;

        public static TypeRef Get(Resolver resolver, AssemblyName assemblyName, int metadataToken, string fullName, bool isArray, int genericTypeParameterCount, ImmutableArray<TypeRef> genericTypeArguments)
        {
<<<<<<< HEAD
            Requires.NotNull(resolver, nameof(resolver));
            return new TypeRef(resolver, assemblyName, null, metadataToken, fullName, isArray, genericTypeParameterCount, genericTypeArguments);
        }

        public static TypeRef Get(Resolver resolver, StrongAssemblyIdentity assemblyId, int metadataToken, string fullName, bool isArray, int genericTypeParameterCount, ImmutableArray<TypeRef> genericTypeArguments)
        {
            return new TypeRef(resolver, assemblyId.Name, assemblyId, metadataToken, fullName, isArray, genericTypeParameterCount, genericTypeArguments);
=======
            return new TypeRef(resolver, assemblyName, metadataToken, fullName, isArray, genericTypeParameterCount, genericTypeArguments);
>>>>>>> db807f0b
        }

        [Obsolete]
        public static TypeRef Get(Resolver resolver, AssemblyName assemblyName, int metadataToken, string fullName, bool isArray, int genericTypeParameterCount, ImmutableArray<TypeRef> genericTypeArguments, MemberRef declaringMember, int declaringMethodParameterIndex = 0)
        {
            if (!declaringMember.IsEmpty)
            {
                // We don't support generic type parameters as constructor parameters.
                throw new NotSupportedException();
            }

<<<<<<< HEAD
            return new TypeRef(resolver, assemblyName, null, metadataToken, fullName, isArray, genericTypeParameterCount, genericTypeArguments);
=======
            return new TypeRef(resolver, assemblyName, metadataToken, fullName, isArray, genericTypeParameterCount, genericTypeArguments);
>>>>>>> db807f0b
        }

        /// <summary>
        /// Gets a TypeRef that represents a given Type instance.
        /// </summary>
        /// <param name="type">The Type to represent. May be <c>null</c> to get a <c>null</c> result.</param>
        /// <param name="resolver">The resolver to use to reconstitute <paramref name="type"/> or derivatives later.</param>
        /// <returns>An instance of TypeRef if <paramref name="type"/> is not <c>null</c>; otherwise <c>null</c>.</returns>
        public static TypeRef Get(Type type, Resolver resolver)
        {
            Requires.NotNull(resolver, nameof(resolver));

            if (type == null)
            {
                return null;
            }

            TypeRef result;
            lock (resolver.InstanceCache)
            {
                WeakReference<TypeRef> weakResult;
                if (!resolver.InstanceCache.TryGetValue(type, out weakResult))
                {
                    result = new TypeRef(resolver, type);
                    resolver.InstanceCache.Add(type, new WeakReference<TypeRef>(result));
                }
                else
                {
                    if (!weakResult.TryGetTarget(out result))
                    {
                        result = new TypeRef(resolver, type);
                        weakResult.SetTarget(result);
                    }
                }
            }

            Debug.Assert(type.IsEquivalentTo(result.Resolve()), "Type reference failed to resolve to the original type.");

            return result;
        }

#if DESKTOP
        [Obsolete]
        public static TypeRef Get(Resolver resolver, AssemblyName assemblyName, int metadataToken, bool isArray, int genericTypeParameterCount, ImmutableArray<TypeRef> genericTypeArguments)
        {
            Type type = resolver.AssemblyLoader.LoadAssembly(assemblyName).ManifestModule.ResolveType(metadataToken);
            return Get(type, resolver);
        }

        [Obsolete]
        public static TypeRef Get(Resolver resolver, AssemblyName assemblyName, int metadataToken, bool isArray, int genericTypeParameterCount, ImmutableArray<TypeRef> genericTypeArguments, MemberRef declaringMember, int declaringMethodParameterIndex = 0)
        {
            Type type = resolver.AssemblyLoader.LoadAssembly(assemblyName).ManifestModule.ResolveType(metadataToken);
            return Get(type, resolver);
        }
#endif

        public TypeRef MakeGenericTypeRef(ImmutableArray<TypeRef> genericTypeArguments)
        {
            Requires.Argument(!genericTypeArguments.IsDefault, "genericTypeArguments", Strings.NotInitialized);
            Verify.Operation(this.IsGenericTypeDefinition, Strings.NotGenericTypeDefinition);

            // We use the resolver parameter instead of the field here because this TypeRef instance
            // might have been constructed by TypeRef.Get(Type) and thus not have a resolver.
<<<<<<< HEAD
            return new TypeRef(this.Resolver, this.AssemblyName, this.assemblyId, this.MetadataToken, this.FullName, this.IsArray, this.GenericTypeParameterCount, genericTypeArguments);
=======
            return new TypeRef(this.Resolver, this.AssemblyName, this.MetadataToken, this.FullName, this.IsArray, this.GenericTypeParameterCount, genericTypeArguments);
>>>>>>> db807f0b
        }

        public override int GetHashCode()
        {
            if (!this.hashCode.HasValue)
            {
                this.hashCode = AssemblyNameComparer.GetHashCode(this.AssemblyName) + this.MetadataToken;
            }

            return this.hashCode.Value;
        }

        public override bool Equals(object obj)
        {
            return obj is TypeRef typeRef && this.Equals(typeRef);
        }

        public bool Equals(TypeRef other)
        {
            if (other == null)
            {
                return false;
            }

            // If we ever stop comparing metadata tokens,
            // we would need to compare the other properties that describe this member.
            bool result = this.MetadataToken == other.MetadataToken
                && AssemblyNameComparer.Equals(this.AssemblyName, other.AssemblyName)
                && this.IsArray == other.IsArray
                && this.GenericTypeParameterCount == other.GenericTypeParameterCount
                && this.GenericTypeArguments.EqualsByValue(other.GenericTypeArguments);
            return result;
        }

        public bool Equals(Type other)
        {
            return this.Equals(TypeRef.Get(other, this.Resolver));
        }

        private static Rental<Type[]> GetResolvedTypeArray(ImmutableArray<TypeRef> typeRefs)
        {
            if (typeRefs.IsDefault)
            {
                return default(Rental<Type[]>);
            }

            var result = ArrayRental<Type>.Get(typeRefs.Length);
            for (int i = 0; i < typeRefs.Length; i++)
            {
                result.Value[i] = typeRefs[i].ResolvedType;
            }

            return result;
        }

        private static Type[] GetGenericTypeArguments(MemberInfo member)
        {
            if (member is TypeInfo typeInfo)
            {
                return typeInfo.GetGenericArguments();
            }
            else if (member is MethodInfo methodInfo)
            {
                return methodInfo.GetGenericArguments();
            }
            else
            {
                throw new ArgumentException();
            }
        }

        private static AssemblyName GetNormalizedAssemblyName(AssemblyName assemblyName)
        {
            Requires.NotNull(assemblyName, nameof(assemblyName));

            AssemblyName normalizedAssemblyName = assemblyName;
#if DESKTOP
            if (assemblyName.CodeBase.IndexOf('~') >= 0)
            {
                // Using ToString() rather than AbsoluteUri here to match the CLR's AssemblyName.CodeBase convention of paths without %20 space characters.
                string normalizedCodeBase = new Uri(Path.GetFullPath(new Uri(assemblyName.CodeBase).LocalPath)).ToString();
                normalizedAssemblyName = (AssemblyName)assemblyName.Clone();
                normalizedAssemblyName.CodeBase = normalizedCodeBase;
            }
#endif

            return normalizedAssemblyName;
        }
    }
}<|MERGE_RESOLUTION|>--- conflicted
+++ resolved
@@ -143,7 +143,6 @@
             {
                 if (this.resolvedType == null)
                 {
-<<<<<<< HEAD
                     Type type, resolvedType;
                     Module manifest;
 #if RuntimeHandles
@@ -158,15 +157,6 @@
                         resolvedType = manifest.GetType(this.FullName);
                     }
 
-=======
-                    Type type;
-                    var manifest = this.Resolver.GetManifest(this.AssemblyName);
-#if RuntimeHandles
-                    var resolvedType = manifest.ResolveType(this.MetadataToken);
-#else
-                    var resolvedType = manifest.GetType(this.FullName);
-#endif
->>>>>>> db807f0b
                     if (this.GenericTypeArguments.Length > 0)
                     {
                         using (var genericTypeArguments = GetResolvedTypeArray(this.GenericTypeArguments))
@@ -196,7 +186,6 @@
 
         public static TypeRef Get(Resolver resolver, AssemblyName assemblyName, int metadataToken, string fullName, bool isArray, int genericTypeParameterCount, ImmutableArray<TypeRef> genericTypeArguments)
         {
-<<<<<<< HEAD
             Requires.NotNull(resolver, nameof(resolver));
             return new TypeRef(resolver, assemblyName, null, metadataToken, fullName, isArray, genericTypeParameterCount, genericTypeArguments);
         }
@@ -204,9 +193,6 @@
         public static TypeRef Get(Resolver resolver, StrongAssemblyIdentity assemblyId, int metadataToken, string fullName, bool isArray, int genericTypeParameterCount, ImmutableArray<TypeRef> genericTypeArguments)
         {
             return new TypeRef(resolver, assemblyId.Name, assemblyId, metadataToken, fullName, isArray, genericTypeParameterCount, genericTypeArguments);
-=======
-            return new TypeRef(resolver, assemblyName, metadataToken, fullName, isArray, genericTypeParameterCount, genericTypeArguments);
->>>>>>> db807f0b
         }
 
         [Obsolete]
@@ -218,11 +204,7 @@
                 throw new NotSupportedException();
             }
 
-<<<<<<< HEAD
             return new TypeRef(resolver, assemblyName, null, metadataToken, fullName, isArray, genericTypeParameterCount, genericTypeArguments);
-=======
-            return new TypeRef(resolver, assemblyName, metadataToken, fullName, isArray, genericTypeParameterCount, genericTypeArguments);
->>>>>>> db807f0b
         }
 
         /// <summary>
@@ -287,11 +269,7 @@
 
             // We use the resolver parameter instead of the field here because this TypeRef instance
             // might have been constructed by TypeRef.Get(Type) and thus not have a resolver.
-<<<<<<< HEAD
             return new TypeRef(this.Resolver, this.AssemblyName, this.assemblyId, this.MetadataToken, this.FullName, this.IsArray, this.GenericTypeParameterCount, genericTypeArguments);
-=======
-            return new TypeRef(this.Resolver, this.AssemblyName, this.MetadataToken, this.FullName, this.IsArray, this.GenericTypeParameterCount, genericTypeArguments);
->>>>>>> db807f0b
         }
 
         public override int GetHashCode()
