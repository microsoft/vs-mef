﻿// Copyright (c) Microsoft Corporation. All rights reserved.
// Licensed under the MIT license. See LICENSE file in the project root for full license information.

namespace Microsoft.VisualStudio.Composition
{
    using System;
    using System.Globalization;
    using System.Runtime.Serialization;
    using MessagePack;
    using MessagePack.Formatters;

    /// <summary>
    /// An exception that may be thrown during MEF part discovery.
    /// </summary>
    [Serializable]
    [MessagePackFormatter(typeof(PartDiscoveryExceptionFormatter))]
    public class PartDiscoveryException : Exception
    {
        internal string? StackTraceInternal = string.Empty;

        /// <summary>
        /// Initializes a new instance of the <see cref="PartDiscoveryException"/> class.
        /// </summary>
        public PartDiscoveryException()
        {
        }

        /// <summary>
        /// Initializes a new instance of the <see cref="PartDiscoveryException"/> class.
        /// </summary>
        /// <param name="message"><inheritdoc cref="Exception(string?)" path="/param[@name='message']"/></param>
        public PartDiscoveryException(string? message)
            : base(message)
        {
        }

        /// <summary>
        /// Initializes a new instance of the <see cref="PartDiscoveryException"/> class.
        /// </summary>
        /// <param name="message"><inheritdoc cref="Exception(string?, Exception?)" path="/param[@name='message']"/></param>
        /// <param name="innerException"><inheritdoc cref="Exception(string?, Exception?)" path="/param[@name='innerException']"/></param>
        public PartDiscoveryException(string? message, Exception? innerException)
            : base(message, innerException)
        {
        }

        /// <summary>
        /// Initializes a new instance of the <see cref="PartDiscoveryException"/> class.
        /// </summary>
        /// <param name="info"><inheritdoc cref="Exception(SerializationInfo, StreamingContext)" path="/param[@name='info']"/></param>
        /// <param name="context"><inheritdoc cref="Exception(SerializationInfo, StreamingContext)" path="/param[@name='context']"/></param>
        protected PartDiscoveryException(SerializationInfo info, StreamingContext context)
            : base(info, context)
        {
            this.AssemblyPath = info.GetString(nameof(this.AssemblyPath));
            this.ScannedType = (Type?)info.GetValue(nameof(this.ScannedType), typeof(Type));
        }

        /// <summary>
        /// Gets or sets the path to the assembly involved in the failure.
        /// </summary>
        public string? AssemblyPath { get; set; }

        /// <summary>
        /// Gets or sets the type where .NET Reflection failed.
        /// </summary>
        public Type? ScannedType { get; set; }

        /// <inheritdoc/>
#pragma warning disable CS8603 // Possible null reference return.
#pragma warning disable RS0016 // Add public types and members to the declared API
        public override string StackTrace => base.StackTrace ?? this.StackTraceInternal;
#pragma warning restore RS0016 // Add public types and members to the declared API
#pragma warning restore CS8603 // Possible null reference return.

        /// <inheritdoc/>
        public override void GetObjectData(SerializationInfo info, StreamingContext context)
        {
            base.GetObjectData(info, context);

            info.AddValue(nameof(this.AssemblyPath), this.AssemblyPath);
            info.AddValue(nameof(this.ScannedType), this.ScannedType);
        }

<<<<<<< HEAD
        private class PartDiscoveryExceptionFormatter : IMessagePackFormatter<PartDiscoveryException?>
        {
            public static readonly PartDiscoveryExceptionFormatter Instance = new();

            private PartDiscoveryExceptionFormatter()
            {
            }

            public PartDiscoveryException? Deserialize(ref MessagePackReader reader, MessagePackSerializerOptions options)
            {
                if (reader.TryReadNil())
                {
                    return null;
                }

                options.Security.DepthStep(ref reader);
                try
                {
                    int actualCount = reader.ReadArrayHeader();
                    if (actualCount != 5)
                    {
                        throw new MessagePackSerializationException($"Invalid array count for type {nameof(PartCreationPolicyConstraint)}. Expected: {5}, Actual: {actualCount}");
                    }

                    string message = options.Resolver.GetFormatterWithVerify<string>().Deserialize(ref reader, options);
                    string? assemblyPath = options.Resolver.GetFormatterWithVerify<string?>().Deserialize(ref reader, options);
                    Type? scannedType = options.Resolver.GetFormatterWithVerify<Type?>().Deserialize(ref reader, options);
                    string? stackTrace = options.Resolver.GetFormatterWithVerify<string?>().Deserialize(ref reader, options);

                    if (!reader.TryReadNil())
                    {
                        Exception innerExceptionObj = Deserialize(ref reader);

                        return new PartDiscoveryException(message, innerExceptionObj)
                        {
                            AssemblyPath = assemblyPath,
                            ScannedType = scannedType,
                            StackTraceInternal = stackTrace,
                        };
                    }
                    else
                    {
                        return new PartDiscoveryException(message)
                        {
                            AssemblyPath = assemblyPath,
                            ScannedType = scannedType,
                            StackTraceInternal = stackTrace,
                        };
                    }
                }
                finally
                {
                    reader.Depth--;
                }

                Exception Deserialize(ref MessagePackReader reader)
                {
                    int actualCount = reader.ReadArrayHeader();
                    if (actualCount != 2)
                    {
                        throw new MessagePackSerializationException($"Invalid array count for type {nameof(PartCreationPolicyConstraint)}. Expected: {2}, Actual: {actualCount}");
                    }

                    var message = options.Resolver.GetFormatterWithVerify<string>().Deserialize(ref reader, options);

                    Exception innerException;

                    if (!reader.TryReadNil())
                    {
                        var innerExceptionObj = Deserialize(ref reader);
                        innerException = new Exception(message, innerExceptionObj);
                    }
                    else
                    {
                        innerException = new Exception(message);
                    }

                    return innerException;
                }
            }

            public void Serialize(ref MessagePackWriter writer, PartDiscoveryException? value, MessagePackSerializerOptions options)
            {
                if (value is null)
                {
                    writer.WriteNil();
                    return;
                }

                writer.WriteArrayHeader(5);

                options.Resolver.GetFormatterWithVerify<string>().Serialize(ref writer, value.Message, options);
                options.Resolver.GetFormatterWithVerify<string?>().Serialize(ref writer, value.AssemblyPath, options);
                options.Resolver.GetFormatterWithVerify<Type?>().Serialize(ref writer, value.ScannedType, options);
                options.Resolver.GetFormatterWithVerify<string?>().Serialize(ref writer, value.StackTrace, options);

                if (value.InnerException is not null)
                {
                    int depthLevel = 0;
                    Serialize(ref writer, ref depthLevel, value.InnerException);
                }
                else
                {
                    writer.WriteNil();
                }

                void Serialize(ref MessagePackWriter writer, ref int depthLevel, Exception innerException)
                {
                    writer.WriteArrayHeader(2);

                    options.Resolver.GetFormatterWithVerify<string>().Serialize(ref writer, innerException.Message, options);

                    if (innerException.InnerException is not null && depthLevel < 2)
                    {
                        depthLevel++; // Avoid infinite recursion.

                        Serialize(ref writer, ref depthLevel, innerException.InnerException);
                    }
                    else
                    {
                        writer.WriteNil();
                    }
                }
=======
        [Serializable]
        internal class RecursiveTypeException : PartDiscoveryException
        {
            public RecursiveTypeException(Type type, Exception? innerException)
                : base(string.Format(CultureInfo.CurrentCulture, Strings.TypeRefCycle, type.FullName), innerException)
            {
                this.ScannedType = type;
                this.AssemblyPath = type.Assembly.Location;
            }

            /// <summary>
            /// Initializes a new instance of the <see cref="RecursiveTypeException"/> class.
            /// </summary>
            /// <param name="info"><inheritdoc cref="Exception(SerializationInfo, StreamingContext)" path="/param[@name='info']"/></param>
            /// <param name="context"><inheritdoc cref="Exception(SerializationInfo, StreamingContext)" path="/param[@name='context']"/></param>
            protected RecursiveTypeException(SerializationInfo info, StreamingContext context)
                : base(info, context)
            {
>>>>>>> bce8b400
            }
        }
    }
}<|MERGE_RESOLUTION|>--- conflicted
+++ resolved
@@ -82,7 +82,6 @@
             info.AddValue(nameof(this.ScannedType), this.ScannedType);
         }
 
-<<<<<<< HEAD
         private class PartDiscoveryExceptionFormatter : IMessagePackFormatter<PartDiscoveryException?>
         {
             public static readonly PartDiscoveryExceptionFormatter Instance = new();
@@ -206,7 +205,9 @@
                         writer.WriteNil();
                     }
                 }
-=======
+            }
+        }
+
         [Serializable]
         internal class RecursiveTypeException : PartDiscoveryException
         {
@@ -225,7 +226,6 @@
             protected RecursiveTypeException(SerializationInfo info, StreamingContext context)
                 : base(info, context)
             {
->>>>>>> bce8b400
             }
         }
     }
