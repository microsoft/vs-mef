--- conflicted
+++ resolved
@@ -1,10 +1,5 @@
 ﻿// Copyright (c) Microsoft. All rights reserved.
 
-<<<<<<< HEAD
-=======
-#if DESKTOP
-
->>>>>>> 7b53ddeb
 namespace Microsoft.VisualStudio.Composition
 {
     using System;
