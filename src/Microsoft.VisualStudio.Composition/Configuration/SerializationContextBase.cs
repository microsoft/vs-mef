﻿// Copyright (c) Microsoft Corporation. All rights reserved.
// Licensed under the MIT license. See LICENSE file in the project root for full license information.

#if DEBUG
////#define TRACESTATS
////#define TRACESERIALIZATION
#endif

#pragma warning disable CS8602 // possible dereference of null reference
#pragma warning disable CS8604 // null reference as argument

namespace Microsoft.VisualStudio.Composition
{
    using System;
    using System.Collections.Generic;
    using System.Collections.Immutable;
    using System.Diagnostics;
    using System.Diagnostics.CodeAnalysis;
    using System.Globalization;
    using System.IO;
    using System.Linq;
    using System.Reflection;
    using System.Text;
    using System.Threading.Tasks;
    using MessagePack;
    using MessagePack.Formatters;
    using Microsoft.VisualStudio.Composition.Reflection;

    internal abstract class SerializationContextBase : IDisposable
    {
        protected BinaryReader? reader;

        protected BinaryWriter? writer;

        protected Dictionary<object, uint>? serializingObjectTable;

        protected object[]? deserializingObjectTable;

#if TRACESERIALIZATION || TRACESTATS
        protected readonly IndentingTextWriter trace;
#endif

#if TRACESTATS
        protected Dictionary<string, int> sizeStats;
#endif

        private protected readonly Func<string?> readStringDelegate;
        private readonly Func<object?> readObjectDelegate;
        private readonly Func<TypeRef?> readTypeRefDelegate;

        private readonly ImmutableDictionary<string, object?>.Builder metadataBuilder = ImmutableDictionary.CreateBuilder<string, object?>();
        private readonly Stack<ImmutableArray<TypeRef?>.Builder> typeRefBuilders = new Stack<ImmutableArray<TypeRef?>.Builder>();

        private readonly byte[] guidBuffer = new byte[128 / 8];

        private long objectTableCapacityStreamPosition = -1; // -1 indicates the stream isn't capable of seeking.

<<<<<<< HEAD
        private static readonly MessagePackSerializerOptions MessagePackSerializerOptions = MessagePackSerializerOptions.Standard.WithResolver(MessagePack.Resolvers.TypelessObjectResolver.Instance);
=======
        private static readonly object BoxedTrue = true;
        private static readonly object BoxedFalse = false;
>>>>>>> 8e3a0bbe

        internal SerializationContextBase(BinaryReader reader, Resolver resolver)
        {
            Requires.NotNull(reader, nameof(reader));
            Requires.NotNull(resolver, nameof(resolver));

            this.reader = reader;
            this.Resolver = resolver;

            // At the head of the stream, read in the estimated or actual size of the object table we will require.
            // This reduces GC pressure and time spent resizing the object table during deserialization.
            int objectTableCapacity = reader.ReadInt32();
            int objectTableSafeCapacity = Math.Min(objectTableCapacity, 1000000); // protect against OOM in case of data corruption.
            this.deserializingObjectTable = new object[objectTableSafeCapacity + 1];
#if TRACESERIALIZATION || TRACESTATS
            this.trace = new IndentingTextWriter(new StreamWriter(File.OpenWrite(Environment.ExpandEnvironmentVariables(@"%TEMP%\VS-MEF.read.log"))));
#endif

            this.readStringDelegate = this.ReadString;
            this.readObjectDelegate = this.ReadObject;
            this.readTypeRefDelegate = this.ReadTypeRef;
        }

        internal SerializationContextBase(BinaryWriter writer, int estimatedObjectCount, Resolver resolver)
        {
            Requires.NotNull(writer, nameof(writer));
            Requires.NotNull(resolver, nameof(resolver));

            this.writer = writer;
            this.serializingObjectTable = new Dictionary<object, uint>(estimatedObjectCount, SmartInterningEqualityComparer.Default);
            this.Resolver = resolver;
#if TRACESTATS
            this.sizeStats = new Dictionary<string, int>();
#endif
#if TRACESERIALIZATION || TRACESTATS
            this.trace = new IndentingTextWriter(new StreamWriter(File.OpenWrite(Environment.ExpandEnvironmentVariables(@"%TEMP%\VS-MEF.write.log"))));
#endif

            // Don't use compressed uint here. It must be a fixed size because we *may*
            // come back and rewrite this at the end of serialization if this stream is seekable.
            // Otherwise, we'll leave it at our best estimate given the size of the data being serialized.
            Stream writerStream = writer.BaseStream;
            this.objectTableCapacityStreamPosition = writerStream.CanSeek ? writer.BaseStream.Position : -1;
            this.writer.Write(estimatedObjectCount);

            this.readStringDelegate = this.ReadString;
            this.readObjectDelegate = this.ReadObject;
            this.readTypeRefDelegate = this.ReadTypeRef;
        }

        protected enum ObjectType : byte
        {
            Null,
            String,
            CreationPolicy,
            Type,
            Array,
            BinaryFormattedObject,
            TypeRef,
            BoolTrue,
            BoolFalse,
            Int32,
            Char,
            Guid,
            Enum32Substitution,
            TypeSubstitution,
            TypeArraySubstitution,
            Single,
            Double,
            UInt16,
            Int64,
            UInt64,
            Int16,
            UInt32,
            Byte,
            SByte,
        }

        /// <summary>
        /// Gets the resolver to use when deserializing.
        /// </summary>
        protected Resolver Resolver { get; }

        public void Dispose()
        {
            this.Dispose(true);
            GC.SuppressFinalize(this);
        }

        protected internal void FinalizeObjectTableCapacity()
        {
            Verify.Operation(this.writer != null, Strings.OnlySupportedOnWriteOperations);

            // For efficiency in deserialization, go back and write the actual number of objects
            // in the object table so the deserializer can allocate space up front and avoid dictionary resizing
            // which can otherwise produce a *lot* of garbage.
            // We can only do this on streams that support seeking.
            if (this.objectTableCapacityStreamPosition >= 0)
            {
                // Always flush the writer before repositioning the stream to avoid corrupting data.
                this.writer.Flush();
                Stream writerStream = this.writer.BaseStream;

                // Reposition the stream to the point at which we wrote out our estimated required capacity.
                long tailPosition = writerStream.Position;
                writerStream.Position = this.objectTableCapacityStreamPosition;

                // Overwrite the estimate with the actual size.
                this.writer.Write(this.serializingObjectTable.Count);

                // Reposition the stream back to the end of our own serialization.
                this.writer.Flush();
                writerStream.Position = tailPosition;
            }
        }

        protected virtual void Dispose(bool disposing)
        {
            if (disposing)
            {
#if TRACESERIALIZATION || TRACESTATS
                this.trace.Dispose();
#endif
            }
        }

        protected SerializationTrace Trace(string elementName, bool isArray = false)
        {
            Stream? stream = null;
#if TRACESERIALIZATION || TRACESTATS
            // It turns out that acquiring the stream is very expensive because
            // each time you get it, the writer is flushed. Since we use the stream
            // for its Position, flushing is actually important. But it's very slow,
            // so don't do it in production.
            stream = this.reader != null ? this.reader.BaseStream : this.writer.BaseStream;
#endif

            return new SerializationTrace(this, elementName, isArray, stream);
        }

        protected void Write(MethodRef? methodRef)
        {
            using (this.Trace(nameof(MethodRef)))
            {
                if (methodRef == null)
                {
                    this.writer.Write((byte)0);
                }
                else
                {
                    this.writer.Write((byte)1);
                    this.Write(methodRef.DeclaringType);
                    this.WriteCompressedMetadataToken(methodRef.MetadataToken, MetadataTokenType.Method);
                    this.Write(methodRef.Name);
                    this.WriteCompressedUInt((uint)(methodRef.IsStatic ? 1 : 0));
                    this.Write(methodRef.ParameterTypes, this.Write);
                    this.Write(methodRef.GenericMethodArguments, this.Write);
                }
            }
        }

        protected MethodRef? ReadMethodRef()
        {
            using (this.Trace(nameof(MethodRef)))
            {
                byte nullCheck = this.reader.ReadByte();
                if (nullCheck == 1)
                {
                    var declaringType = this.ReadTypeRef();
                    var metadataToken = this.ReadCompressedMetadataToken(MetadataTokenType.Method);
                    var name = this.ReadString();
                    var isStatic = this.ReadCompressedUInt() != 0;
                    var parameterTypes = this.ReadTypeRefImmutableArray(this.reader, this.readTypeRefDelegate);
                    var genericMethodArguments = this.ReadTypeRefImmutableArray(this.reader, this.readTypeRefDelegate);
                    return new MethodRef(declaringType, metadataToken, name, isStatic, parameterTypes!, genericMethodArguments!);
                }
                else
                {
                    return default(MethodRef);
                }
            }
        }

        private enum MemberRefType
        {
            Other = 0,
            Field,
            Property,
            Method,
        }

        protected void Write(MemberRef? memberRef)
        {
            using (this.Trace(nameof(MemberRef)))
            {
                switch (memberRef)
                {
                    case FieldRef fieldRef:
                        this.writer.Write((byte)MemberRefType.Field);
                        this.Write(fieldRef);
                        break;
                    case PropertyRef propertyRef:
                        this.writer.Write((byte)MemberRefType.Property);
                        this.Write(propertyRef);
                        break;
                    case MethodRef methodRef:
                        this.writer.Write((byte)MemberRefType.Method);
                        this.Write(methodRef);
                        break;
                    default:
                        this.writer.Write((byte)0);
                        break;
                }
            }
        }

        protected MemberRef? ReadMemberRef()
        {
            using (this.Trace(nameof(MemberRef)))
            {
                int kind = this.reader.ReadByte();
                switch ((MemberRefType)kind)
                {
                    case MemberRefType.Other:
                        return default(MemberRef);
                    case MemberRefType.Field:
                        return this.ReadFieldRef();
                    case MemberRefType.Property:
                        return this.ReadPropertyRef();
                    case MemberRefType.Method:
                        return this.ReadMethodRef();
                    default:
                        throw new NotSupportedException();
                }
            }
        }

        protected void Write(PropertyRef propertyRef)
        {
            using (this.Trace(nameof(PropertyRef)))
            {
                if (this.TryPrepareSerializeReusableObject(propertyRef))
                {
                    this.Write(propertyRef.DeclaringType);
                    this.Write(propertyRef.PropertyTypeRef);
                    this.WriteCompressedMetadataToken(propertyRef.MetadataToken, MetadataTokenType.Property);
                    this.Write(propertyRef.Name);
                    this.WriteCompressedUInt((uint)(propertyRef.IsStatic ? 1 : 0));

                    byte flags = 0;
                    flags |= propertyRef.GetMethodMetadataToken.HasValue ? (byte)0x1 : (byte)0x0;
                    flags |= propertyRef.SetMethodMetadataToken.HasValue ? (byte)0x2 : (byte)0x0;
                    this.writer.Write(flags);

                    if (propertyRef.GetMethodMetadataToken.HasValue)
                    {
                        this.WriteCompressedMetadataToken(propertyRef.GetMethodMetadataToken.Value, MetadataTokenType.Method);
                    }

                    if (propertyRef.SetMethodMetadataToken.HasValue)
                    {
                        this.WriteCompressedMetadataToken(propertyRef.SetMethodMetadataToken.Value, MetadataTokenType.Method);
                    }
                }
            }
        }

        protected PropertyRef? ReadPropertyRef()
        {
            using (this.Trace(nameof(PropertyRef)))
            {
                if (this.TryPrepareDeserializeReusableObject(out uint id, out PropertyRef? value))
                {
                    var declaringType = this.ReadTypeRef();
                    var propertyType = this.ReadTypeRef();
                    var metadataToken = this.ReadCompressedMetadataToken(MetadataTokenType.Property);
                    var name = this.ReadString();
                    var isStatic = this.ReadCompressedUInt() != 0;

                    byte flags = this.reader.ReadByte();
                    int? getter = null, setter = null;
                    if ((flags & 0x1) != 0)
                    {
                        getter = this.ReadCompressedMetadataToken(MetadataTokenType.Method);
                    }

                    if ((flags & 0x2) != 0)
                    {
                        setter = this.ReadCompressedMetadataToken(MetadataTokenType.Method);
                    }

                    value = new PropertyRef(
                        declaringType,
                        propertyType,
                        metadataToken,
                        getter,
                        setter,
                        name,
                        isStatic);

                    this.OnDeserializedReusableObject(id, value);
                }

                return value;
            }
        }

        protected void Write(FieldRef fieldRef)
        {
            using (this.Trace(nameof(FieldRef)))
            {
                if (this.TryPrepareSerializeReusableObject(fieldRef))
                {
                    this.Write(fieldRef.DeclaringType);
                    this.Write(fieldRef.FieldTypeRef);
                    this.WriteCompressedMetadataToken(fieldRef.MetadataToken, MetadataTokenType.Field);
                    this.Write(fieldRef.Name);
                    this.WriteCompressedUInt((uint)(fieldRef.IsStatic ? 1 : 0));
                }
            }
        }

        protected FieldRef? ReadFieldRef()
        {
            using (this.Trace(nameof(FieldRef)))
            {
                if (this.TryPrepareDeserializeReusableObject(out uint id, out FieldRef? value))
                {
                    var declaringType = this.ReadTypeRef();
                    var fieldType = this.ReadTypeRef();
                    int metadataToken = this.ReadCompressedMetadataToken(MetadataTokenType.Field);
                    var name = this.ReadString();
                    var isStatic = this.ReadCompressedUInt() != 0;
                    value = new FieldRef(declaringType, fieldType, metadataToken, name, isStatic);

                    this.OnDeserializedReusableObject(id, value);
                }

                return value;
            }
        }

        protected void Write(ParameterRef? parameterRef)
        {
            using (this.Trace(nameof(ParameterRef)))
            {
                if (this.TryPrepareSerializeReusableObject(parameterRef))
                {
                    this.Write(parameterRef.Method);
                    this.writer.Write((byte)parameterRef.ParameterIndex);
                }
            }
        }

        protected ParameterRef? ReadParameterRef()
        {
            using (this.Trace(nameof(ParameterRef)))
            {
                if (this.TryPrepareDeserializeReusableObject(out uint id, out ParameterRef? value))
                {
                    var method = this.ReadMethodRef();
                    var parameterIndex = this.reader.ReadByte();
                    value = new ParameterRef(method, parameterIndex);

                    this.OnDeserializedReusableObject(id, value);
                }

                return value;
            }
        }

        protected void WriteCompressedMetadataToken(int metadataToken, MetadataTokenType type)
        {
            uint token = (uint)metadataToken;
            uint flags = (uint)type;
            Requires.Argument((token & (uint)MetadataTokenType.Mask) == flags, "type", Strings.WrongType); // just a sanity check
            this.WriteCompressedUInt(token & ~(uint)MetadataTokenType.Mask);
        }

        protected int ReadCompressedMetadataToken(MetadataTokenType type)
        {
            return (int)(this.ReadCompressedUInt() | (uint)type);
        }

        protected void Write(TypeRef typeRef)
        {
            using (this.Trace(nameof(TypeRef)))
            {
                if (this.TryPrepareSerializeReusableObject(typeRef))
                {
                    this.Write(typeRef.AssemblyId);
                    this.WriteCompressedMetadataToken(typeRef.MetadataToken, MetadataTokenType.Type);
                    this.Write(typeRef.FullName);
                    this.WriteCompressedUInt((uint)typeRef.TypeFlags);
                    this.WriteCompressedUInt((uint)typeRef.GenericTypeParameterCount);
                    this.Write(typeRef.GenericTypeArguments, this.Write);

                    this.WriteCompressedUInt((uint)(typeRef.IsShallow ? 1 : 0));
                    if (!typeRef.IsShallow)
                    {
                        this.Write(typeRef.BaseTypes, this.Write);
                    }

                    this.WriteCompressedUInt((uint)(typeRef.ElementTypeRef.Equals(typeRef) ? 0 : 1));
                    if (!typeRef.ElementTypeRef.Equals(typeRef))
                    {
                        this.Write(typeRef.ElementTypeRef);
                    }
                }
            }
        }

        protected TypeRef? ReadTypeRef()
        {
            using (this.Trace(nameof(TypeRef)))
            {
                uint id;
                TypeRef? value;
                if (this.TryPrepareDeserializeReusableObject(out id, out value))
                {
                    var assemblyId = this.ReadStrongAssemblyIdentity();
                    var metadataToken = this.ReadCompressedMetadataToken(MetadataTokenType.Type);
                    var fullName = this.ReadString();
                    var flags = (TypeRefFlags)this.ReadCompressedUInt();
                    int genericTypeParameterCount = (int)this.ReadCompressedUInt();
                    var genericTypeArguments = this.ReadTypeRefImmutableArray(this.reader, this.readTypeRefDelegate);

                    var shallow = this.ReadCompressedUInt() != 0;
                    var baseTypes = shallow
                        ? ImmutableArray<TypeRef?>.Empty
                        : this.ReadTypeRefImmutableArray(this.reader, this.readTypeRefDelegate);

                    var hasElementType = this.ReadCompressedUInt() != 0;
                    var elementType = hasElementType
                        ? this.ReadTypeRef()
                        : null;

                    value = TypeRef.Get(this.Resolver, assemblyId, metadataToken, fullName, flags, genericTypeParameterCount, genericTypeArguments!, shallow, baseTypes!, elementType);

                    this.OnDeserializedReusableObject(id, value);
                }

                return value;
            }
        }

        protected void Write(AssemblyName assemblyName)
        {
            using (this.Trace(nameof(AssemblyName)))
            {
                if (this.TryPrepareSerializeReusableObject(assemblyName))
                {
                    this.Write(assemblyName.FullName);
                    this.Write(assemblyName.CodeBase);
                }
            }
        }

        protected AssemblyName? ReadAssemblyName()
        {
            using (this.Trace(nameof(AssemblyName)))
            {
                uint id;
                AssemblyName? value;
                if (this.TryPrepareDeserializeReusableObject(out id, out value))
                {
                    string? fullName = this.ReadString();
                    string? codeBase = this.ReadString();
                    value = new AssemblyName(fullName);
                    value.CodeBase = codeBase;
                    this.OnDeserializedReusableObject(id, value);
                }

                return value;
            }
        }

        protected void Write(StrongAssemblyIdentity assemblyMetadata)
        {
            using (this.Trace(nameof(StrongAssemblyIdentity)))
            {
                if (this.TryPrepareSerializeReusableObject(assemblyMetadata))
                {
                    this.Write(assemblyMetadata.Name);
                    this.Write(assemblyMetadata.Mvid);
                }
            }
        }

        protected StrongAssemblyIdentity? ReadStrongAssemblyIdentity()
        {
            using (this.Trace(nameof(StrongAssemblyIdentity)))
            {
                if (this.TryPrepareDeserializeReusableObject(out uint id, out StrongAssemblyIdentity? value))
                {
                    AssemblyName? name = this.ReadAssemblyName();
                    Guid mvid = this.ReadGuid();
                    value = new StrongAssemblyIdentity(name, mvid);

                    this.OnDeserializedReusableObject(id, value);
                }

                return value;
            }
        }

        protected void Write(DateTime value)
        {
            using (this.Trace(nameof(DateTime)))
            {
                this.writer.Write(value.Ticks);
            }
        }

        protected DateTime ReadDateTime()
        {
            using (this.Trace(nameof(DateTime)))
            {
                return new DateTime(this.reader.ReadInt64());
            }
        }

        protected void Write(Guid value)
        {
            using (this.Trace(nameof(Guid)))
            {
                this.writer.Write(value.ToByteArray());
            }
        }

        protected Guid ReadGuid()
        {
            using (this.Trace(nameof(Guid)))
            {
                this.ReadBuffer(this.guidBuffer, 0, this.guidBuffer.Length);
                return new Guid(this.guidBuffer);
            }
        }

        protected void Write(string? value)
        {
            using (this.Trace(nameof(String)))
            {
                if (this.TryPrepareSerializeReusableObject(value))
                {
                    this.writer.Write(value);
                }
            }
        }

        protected string? ReadString()
        {
            using (this.Trace(nameof(String)))
            {
                uint id;
                string? value;
                if (this.TryPrepareDeserializeReusableObject(out id, out value))
                {
                    value = this.reader.ReadString();
                    this.OnDeserializedReusableObject(id, value);
                }

                return value;
            }
        }

        protected void WriteCompressedUInt(uint value)
        {
            CompressedUInt.WriteCompressedUInt(this.writer, value);
        }

        protected uint ReadCompressedUInt()
        {
            return CompressedUInt.ReadCompressedUInt(this.reader);
        }

        protected void Write<T>(IReadOnlyCollection<T> list, Action<T> itemWriter)
        {
            Requires.NotNull(list, nameof(list));
            using (this.Trace(typeof(T).Name, isArray: true))
            {
                this.WriteCompressedUInt((uint)list.Count);
                foreach (var item in list)
                {
                    itemWriter(item);
                }
            }
        }

        protected void Write(Array list, Action<object> itemWriter)
        {
            Requires.NotNull(list, nameof(list));
            using (this.Trace(list?.GetType().GetElementType().Name ?? "null", isArray: true))
            {
                this.WriteCompressedUInt((uint)list.Length);
                foreach (var item in list)
                {
                    itemWriter(item);
                }
            }
        }

        protected IReadOnlyList<T> ReadList<T>(Func<T> itemReader)
        {
            return this.ReadList<T>(this.reader, itemReader);
        }

        protected IReadOnlyList<T> ReadList<T>(BinaryReader reader, Func<T> itemReader)
        {
            using (this.Trace(typeof(T).Name, isArray: true))
            {
                uint count = this.ReadCompressedUInt();
                if (count > 0xffff)
                {
                    // Probably either file corruption or a bug in serialization.
                    // Let's not take untold amounts of memory by throwing out suspiciously large lengths.
                    throw new NotSupportedException();
                }

                if (count == 0)
                {
                    return Array.Empty<T>();
                }

                var list = new T[count];
                for (int i = 0; i < list.Length; i++)
                {
                    list[i] = itemReader();
                }

                return list;
            }
        }

        protected ImmutableArray<TypeRef?> ReadTypeRefImmutableArray(BinaryReader reader, Func<TypeRef?> itemReader)
        {
            using (this.Trace(typeof(TypeRef).Name, isArray: true))
            {
                uint count = this.ReadCompressedUInt();

                switch (count)
                {
                    case 0:
                        return ImmutableArray<TypeRef?>.Empty;
                    case 1:
                        return ImmutableArray.Create(itemReader());
                    case 2:
                        return ImmutableArray.Create(itemReader(), itemReader());
                    case 3:
                        return ImmutableArray.Create(itemReader(), itemReader(), itemReader());
                    case 4:
                        return ImmutableArray.Create(itemReader(), itemReader(), itemReader(), itemReader());
                }

                if (count > 0xffff)
                {
                    // Probably either file corruption or a bug in serialization.
                    // Let's not take untold amounts of memory by throwing out suspiciously large lengths.
                    throw new NotSupportedException();
                }

                // Larger arrays need to use a builder to prevent duplicate array allocations.
                // Reuse builders to save on GC pressure
                ImmutableArray<TypeRef?>.Builder builder = this.typeRefBuilders.Count > 0 ? this.typeRefBuilders.Pop() : ImmutableArray.CreateBuilder<TypeRef?>();

                builder.Capacity = (int)count;
                for (int i = 0; i < count; i++)
                {
                    builder.Add(itemReader());
                }

                ImmutableArray<TypeRef?> result = builder.MoveToImmutable();

                // Place builder back in cache
                this.typeRefBuilders.Push(builder);

                return result;
            }
        }

        protected Array ReadArray(BinaryReader reader, Func<object?> itemReader, Type elementType)
        {
            using (this.Trace(elementType.Name, isArray: true))
            {
                uint count = this.ReadCompressedUInt();
                if (count > 0xffff)
                {
                    // Probably either file corruption or a bug in serialization.
                    // Let's not take untold amounts of memory by throwing out suspiciously large lengths.
                    throw new NotSupportedException();
                }

                var list = Array.CreateInstance(elementType, (int)count);
                for (int i = 0; i < list.Length; i++)
                {
                    object? value = itemReader();
                    list.SetValue(value, i);
                }

                return list;
            }
        }

        /// <summary>
        /// Reads the specified number of bytes into a buffer.
        /// This method will not return till exactly the requested number of bytes are read.
        /// </summary>
        /// <param name="buffer">The buffer to write to.</param>
        /// <param name="start">The starting position in the buffer to write to.</param>
        /// <param name="count">The number of bytes to read.</param>
        protected void ReadBuffer(byte[] buffer, int start, int count)
        {
            // Streams and BinaryReader reserve the right to read fewer bytes than requested.
            // So we will keep asking until it reaches the end of the stream or we get what we need.
            while (count > 0)
            {
                int bytesRead = this.reader.Read(buffer, start, count);
                if (bytesRead == 0)
                {
                    // Premature end of stream.
                    throw new NotSupportedException();
                }

                start += bytesRead;
                count -= bytesRead;
            }
        }

        protected void Write(IReadOnlyDictionary<string, object?> metadata)
        {
            using (this.Trace("Metadata"))
            {
                this.WriteCompressedUInt((uint)metadata.Count);

                // Special case certain values to avoid defeating lazy load later.
                // Check out the ReadMetadata below, how it wraps the return value.
                IReadOnlyDictionary<string, object?> serializedMetadata;

                // Unwrap the metadata if its an instance of LazyMetaDataWrapper, the wrapper may end up
                // implicitly resolving TypeRefs to Types which is undesirable.
                metadata = LazyMetadataWrapper.TryUnwrap(metadata);

                serializedMetadata = new LazyMetadataWrapper(metadata.ToImmutableDictionary(), LazyMetadataWrapper.Direction.ToSubstitutedValue, this.Resolver);

                foreach (var entry in serializedMetadata)
                {
                    this.Write(entry.Key);
                    this.WriteObject(entry.Value);
                }
            }
        }

        protected IReadOnlyDictionary<string, object?> ReadMetadata()
        {
            using (this.Trace("Metadata"))
            {
                // PERF TIP: if ReadMetadata shows up on startup perf traces,
                // we could simply read the blob containing the metadata into a byte[]
                // and defer actually deserializing it until such time as the metadata
                // is actually required.
                // We might do this with minimal impact to other code by implementing
                // IReadOnlyDictionary<string, object> ourselves such that on the first
                // access of any of its contents, we'll do a just-in-time deserialization,
                // and perhaps only of the requested values.
                uint count = this.ReadCompressedUInt();
                var metadata = ImmutableDictionary<string, object?>.Empty;

                if (count > 0)
                {
                    var builder = this.metadataBuilder; // reuse builder to save on GC pressure
                    for (int i = 0; i < count; i++)
                    {
                        string? key = this.ReadString();
                        object? value = this.ReadObject();
                        builder.Add(key, value);
                    }

                    metadata = builder.ToImmutable();
                    builder.Clear(); // clean up for the next user.
                }

                return new LazyMetadataWrapper(metadata, LazyMetadataWrapper.Direction.ToOriginalValue, this.Resolver);
            }
        }

        protected void Write(ImportCardinality cardinality)
        {
            using (this.Trace(nameof(ImportCardinality)))
            {
                this.writer.Write((byte)cardinality);
            }
        }

        protected ImportCardinality ReadImportCardinality()
        {
            using (this.Trace(nameof(ImportCardinality)))
            {
                return (ImportCardinality)this.reader.ReadByte();
            }
        }

        /// <summary>
        /// Prepares the object for referential sharing in the serialization stream.
        /// </summary>
        /// <param name="value">The value that may be serialized more than once.</param>
        /// <returns><see langword="true"/> if the object should be serialized; otherwise <see langword="false"/>.</returns>
        protected bool TryPrepareSerializeReusableObject([NotNullWhen(true)] object? value)
        {
            uint id;
            bool result;
            if (value == null)
            {
                id = 0;
                result = false;
            }
            else if (this.serializingObjectTable.TryGetValue(value, out id))
            {
                // The object has already been serialized.
                result = false;
            }
            else
            {
                this.serializingObjectTable.Add(value, id = (uint)this.serializingObjectTable.Count + 1);
                result = true;
            }

#if TRACESERIALIZATION
            if (id != 0)
            {
                this.trace.WriteLine((result ? "Start" : "Reuse") + $" object {id}.");
            }
#endif
            this.WriteCompressedUInt(id);
            return result;
        }

        /// <summary>
        /// Gets an object that has already been deserialized, if available.
        /// </summary>
        /// <typeparam name="T">The type of deserialized object to retrieve.</typeparam>
        /// <param name="id">Receives the ID of the object.</param>
        /// <param name="value">Receives the value of the object, if available.</param>
        /// <returns><see langword="true"/> if the caller should deserialize the object; <see langword="false"/> if the object is in <paramref name="value"/>.</returns>
        protected bool TryPrepareDeserializeReusableObject<T>(out uint id, out T? value)
            where T : class
        {
            id = this.ReadCompressedUInt();
            if (id == 0)
            {
                value = null;
                return false;
            }

            value = (T?)this.deserializingObjectTable[id];
            bool result = value is null;

#if TRACESERIALIZATION
            this.trace.WriteLine((result ? "Start" : "Reuse") + $" object {id}.");
#endif

            return result;
        }

        protected void OnDeserializedReusableObject(uint id, object value)
        {
            this.deserializingObjectTable[id] = value;
        }

        protected void WriteObject(object? value)
        {
            if (value == null)
            {
                using (this.Trace("Object"))
                {
                    this.Write(ObjectType.Null);
                }
            }
            else
            {
                Type valueType = value.GetType();
                using (this.Trace("Object"))
                {
                    if (valueType.IsArray)
                    {
                        Array array = (Array)value;
                        this.Write(ObjectType.Array);
                        TypeRef? elementTypeRef = TypeRef.Get(valueType.GetElementType(), this.Resolver);
                        this.Write(elementTypeRef);
                        this.Write(array, this.WriteObject);
                    }
                    else if (valueType == typeof(bool))
                    {
                        this.Write((bool)value ? ObjectType.BoolTrue : ObjectType.BoolFalse);
                    }
                    else if (valueType == typeof(string))
                    {
                        this.Write(ObjectType.String);
                        this.Write((string)value);
                    }
                    else if (valueType == typeof(long))
                    {
                        this.Write(ObjectType.Int64);
                        this.writer.Write((long)value);
                    }
                    else if (valueType == typeof(ulong))
                    {
                        this.Write(ObjectType.UInt64);
                        this.writer.Write((ulong)value);
                    }
                    else if (valueType == typeof(int))
                    {
                        this.Write(ObjectType.Int32);
                        this.writer.Write((int)value);
                    }
                    else if (valueType == typeof(uint))
                    {
                        this.Write(ObjectType.UInt32);
                        this.writer.Write((uint)value);
                    }
                    else if (valueType == typeof(short))
                    {
                        this.Write(ObjectType.Int16);
                        this.writer.Write((short)value);
                    }
                    else if (valueType == typeof(ushort))
                    {
                        this.Write(ObjectType.UInt16);
                        this.writer.Write((ushort)value);
                    }
                    else if (valueType == typeof(byte))
                    {
                        this.Write(ObjectType.Byte);
                        this.writer.Write((byte)value);
                    }
                    else if (valueType == typeof(sbyte))
                    {
                        this.Write(ObjectType.SByte);
                        this.writer.Write((sbyte)value);
                    }
                    else if (valueType == typeof(float))
                    {
                        this.Write(ObjectType.Single);
                        this.writer.Write((float)value);
                    }
                    else if (valueType == typeof(double))
                    {
                        this.Write(ObjectType.Double);
                        this.writer.Write((double)value);
                    }
                    else if (valueType == typeof(char))
                    {
                        this.Write(ObjectType.Char);
                        this.writer.Write((char)value);
                    }
                    else if (valueType == typeof(Guid))
                    {
                        this.Write(ObjectType.Guid);
                        this.Write((Guid)value);
                    }
                    else if (valueType == typeof(CreationPolicy)) // TODO: how do we handle arbitrary value types?
                    {
                        this.Write(ObjectType.CreationPolicy);
                        this.writer.Write((byte)(CreationPolicy)value);
                    }
                    else if (typeof(Type).GetTypeInfo().IsAssignableFrom(valueType))
                    {
                        this.Write(ObjectType.Type);
                        this.Write(TypeRef.Get((Type)value, this.Resolver));
                    }
                    else if (typeof(TypeRef) == valueType)
                    {
                        this.Write(ObjectType.TypeRef);
                        this.Write((TypeRef)value);
                    }
                    else if (typeof(LazyMetadataWrapper.Enum32Substitution) == valueType)
                    {
                        var substValue = (LazyMetadataWrapper.Enum32Substitution)value;
                        this.Write(ObjectType.Enum32Substitution);
                        this.Write(substValue.EnumType);
                        this.writer.Write(substValue.RawValue);
                    }
                    else if (typeof(LazyMetadataWrapper.TypeSubstitution) == valueType)
                    {
                        var substValue = (LazyMetadataWrapper.TypeSubstitution)value;
                        this.Write(ObjectType.TypeSubstitution);
                        this.Write(substValue.TypeRef);
                    }
                    else if (typeof(LazyMetadataWrapper.TypeArraySubstitution) == valueType)
                    {
                        var substValue = (LazyMetadataWrapper.TypeArraySubstitution)value;
                        this.Write(ObjectType.TypeArraySubstitution);
                        this.Write(substValue.TypeRefArray, this.Write);
                    }
                    else
                    {
                        Debug.WriteLine("Falling back to binary formatter for value of type: {0}", valueType);
                        this.Write(ObjectType.BinaryFormattedObject);
                        this.writer.Flush();
                        byte[] typeLessData = MessagePackSerializer.Typeless.Serialize(value, MessagePackSerializerOptions);
                        this.writer.Write(typeLessData.Length);
                        this.writer.Write(typeLessData);
                    }
                }
            }
        }

        protected object? ReadObject()
        {
            using (this.Trace(nameof(Object)))
            {
                ObjectType objectType = this.ReadObjectType();
                switch (objectType)
                {
                    case ObjectType.Null:
                        return null;
                    case ObjectType.Array:
                        Type? elementType = this.ReadTypeRef().Resolve();
                        return this.ReadArray(this.reader, this.readObjectDelegate, elementType);
                    case ObjectType.BoolTrue:
                        return BoxedTrue;
                    case ObjectType.BoolFalse:
                        return BoxedFalse;
                    case ObjectType.Int64:
                        return this.reader.ReadInt64();
                    case ObjectType.UInt64:
                        return this.reader.ReadUInt64();
                    case ObjectType.Int32:
                        return this.reader.ReadInt32();
                    case ObjectType.UInt32:
                        return this.reader.ReadUInt32();
                    case ObjectType.Int16:
                        return this.reader.ReadInt16();
                    case ObjectType.UInt16:
                        return this.reader.ReadUInt16();
                    case ObjectType.Byte:
                        return this.reader.ReadByte();
                    case ObjectType.SByte:
                        return this.reader.ReadSByte();
                    case ObjectType.Single:
                        return this.reader.ReadSingle();
                    case ObjectType.Double:
                        return this.reader.ReadDouble();
                    case ObjectType.String:
                        return this.ReadString();
                    case ObjectType.Char:
                        return this.reader.ReadChar();
                    case ObjectType.Guid:
                        return this.ReadGuid();
                    case ObjectType.CreationPolicy:
                        return (CreationPolicy)this.reader.ReadByte();
                    case ObjectType.Type:
                        return this.ReadTypeRef().Resolve();
                    case ObjectType.TypeRef:
                        return this.ReadTypeRef();
                    case ObjectType.Enum32Substitution:
                        TypeRef? enumType = this.ReadTypeRef();
                        int rawValue = this.reader.ReadInt32();
                        return new LazyMetadataWrapper.Enum32Substitution(enumType, rawValue);
                    case ObjectType.TypeSubstitution:
                        TypeRef? typeRef = this.ReadTypeRef();
                        return new LazyMetadataWrapper.TypeSubstitution(typeRef);
                    case ObjectType.TypeArraySubstitution:
                        IReadOnlyList<TypeRef?> typeRefArray = this.ReadList(this.reader, this.readTypeRefDelegate);
                        return new LazyMetadataWrapper.TypeArraySubstitution(typeRefArray!, this.Resolver);
                    case ObjectType.BinaryFormattedObject:
                        int typelessDataLength = this.reader.ReadInt32();
                        byte[] bytes = this.reader.ReadBytes(typelessDataLength);
                        return MessagePackSerializer.Typeless.Deserialize(bytes, MessagePackSerializerOptions);
                    default:
                        throw new NotSupportedException(string.Format(CultureInfo.CurrentCulture, Strings.UnsupportedFormat, objectType));
                }
            }
        }

        protected void Write(ObjectType type)
        {
            this.writer.Write((byte)type);
        }

        protected ObjectType ReadObjectType()
        {
            var objectType = (ObjectType)this.reader.ReadByte();
            return objectType;
        }

        [Conditional("TRACESTATS")]
        protected void TraceStats()
        {
#if TRACESTATS
            if (this.sizeStats != null)
            {
                foreach (var item in this.sizeStats.OrderByDescending(kv => kv.Value))
                {
                    this.trace.WriteLine("{0,7} {1}", item.Value, item.Key);
                }
            }
#endif
        }

        protected struct SerializationTrace : IDisposable
        {
            private const string Indent = "  ";
            private readonly SerializationContextBase context;
            private readonly string elementName;
            private readonly bool isArray;
            private readonly Stream? stream;
            private readonly int startStreamPosition;

            internal SerializationTrace(SerializationContextBase context, string elementName, bool isArray, Stream? stream)
            {
                this.context = context;
                this.elementName = elementName;
                this.isArray = isArray;
                this.stream = stream;

#if TRACESERIALIZATION || TRACESTATS
                this.context.trace.Indent();
#endif
                this.startStreamPosition = stream != null ? (int)stream.Position : 0;

#if DEBUG && TRACESERIALIZATION
                this.context.trace.WriteLine("Serialization: {2,7} {0}{1}", elementName, isArray ? "[]" : string.Empty, stream.Position);
#endif
            }

            public void Dispose()
            {
#if TRACESERIALIZATION || TRACESTATS
                this.context.trace.Unindent();
#endif

                if (this.stream != null)
                {
#if TRACESTATS
                    if (this.context.sizeStats != null)
                    {
                        int length = (int)this.stream.Position - this.startStreamPosition;
                        string elementNameWitharray = this.isArray ? (this.elementName + "[]") : this.elementName;
                        this.context.sizeStats[elementNameWitharray] = this.context.sizeStats.GetValueOrDefault(elementNameWitharray) + length;
                    }
#endif
                }
            }
        }

        /// <summary>
        /// An equality comparer that provides a bit better recognition of objects for better interning.
        /// </summary>
        private class SmartInterningEqualityComparer : IEqualityComparer<object>
        {
            internal static readonly IEqualityComparer<object> Default = new SmartInterningEqualityComparer();

            private static readonly IEqualityComparer<object> Fallback = EqualityComparer<object>.Default;

            private SmartInterningEqualityComparer()
            {
            }

            public new bool Equals(object? x, object? y)
            {
                if (x is AssemblyName && y is AssemblyName)
                {
                    return ByValueEquality.AssemblyName.Equals((AssemblyName)x, (AssemblyName)y);
                }

                return Fallback.Equals(x, y);
            }

            public int GetHashCode(object obj)
            {
                if (obj is AssemblyName)
                {
                    return ByValueEquality.AssemblyName.GetHashCode((AssemblyName)obj);
                }

                return Fallback.GetHashCode(obj);
            }
        }
    }
}<|MERGE_RESOLUTION|>--- conflicted
+++ resolved
@@ -55,12 +55,10 @@
 
         private long objectTableCapacityStreamPosition = -1; // -1 indicates the stream isn't capable of seeking.
 
-<<<<<<< HEAD
-        private static readonly MessagePackSerializerOptions MessagePackSerializerOptions = MessagePackSerializerOptions.Standard.WithResolver(MessagePack.Resolvers.TypelessObjectResolver.Instance);
-=======
         private static readonly object BoxedTrue = true;
         private static readonly object BoxedFalse = false;
->>>>>>> 8e3a0bbe
+
+        private static readonly MessagePackSerializerOptions MessagePackSerializerOptions = MessagePackSerializerOptions.Standard.WithResolver(MessagePack.Resolvers.TypelessObjectResolver.Instance);
 
         internal SerializationContextBase(BinaryReader reader, Resolver resolver)
         {
