--- conflicted
+++ resolved
@@ -31,13 +31,6 @@
     <Reference Include="Microsoft.VisualStudio.Shell.Interop.12.0, Version=12.0.0.0, Culture=neutral, PublicKeyToken=b03f5f7f11d50a3a, processorArchitecture=MSIL">
       <EmbedInteropTypes>True</EmbedInteropTypes>
     </Reference>
-<<<<<<< HEAD
-    <Reference Include="Microsoft.VisualStudio.Validation, Version=15.0.0.0, Culture=neutral, PublicKeyToken=b03f5f7f11d50a3a, processorArchitecture=MSIL">
-      <HintPath>..\..\packages\Microsoft.VisualStudio.Validation.15.0.11-pre\lib\net45\Microsoft.VisualStudio.Validation.dll</HintPath>
-      <Private>True</Private>
-    </Reference>
-=======
->>>>>>> c05c6bb1
     <Reference Include="System" />
     <Reference Include="System.ComponentModel.Composition" />
     <Reference Include="System.Core" />
