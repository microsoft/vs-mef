--- conflicted
+++ resolved
@@ -11,12 +11,8 @@
     <!-- Put repo-specific PackageVersion items in this group. -->
   </ItemGroup>
   <ItemGroup Label="Library.Template">
-<<<<<<< HEAD
-    <PackageVersion Include="Microsoft.NET.Test.Sdk" Version="18.0.0" />
+    <PackageVersion Include="Microsoft.NET.Test.Sdk" Version="18.0.1" />
     <PackageVersion Include="Microsoft.VisualStudio.Internal.MicroBuild.NonShipping" Version="$(MicroBuildVersion)" />
-=======
-    <PackageVersion Include="Microsoft.NET.Test.Sdk" Version="18.0.1" />
->>>>>>> 00cdc916
     <PackageVersion Include="xunit.runner.visualstudio" Version="3.1.5" />
     <PackageVersion Include="xunit.v3" Version="3.2.0" />
   </ItemGroup>
