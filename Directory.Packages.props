--- conflicted
+++ resolved
@@ -4,14 +4,12 @@
   <PropertyGroup>
     <ManagePackageVersionsCentrally>true</ManagePackageVersionsCentrally>
     <CentralPackageTransitivePinningEnabled>true</CentralPackageTransitivePinningEnabled>
-
     <MicroBuildVersion>2.0.149</MicroBuildVersion>
     <CodeAnalysisVersionForAnalyzers>3.11.0</CodeAnalysisVersionForAnalyzers>
     <CodeAnalysisVersion>4.8.0</CodeAnalysisVersion>
     <CodefixTestingVersion>1.1.1</CodefixTestingVersion>
   </PropertyGroup>
   <ItemGroup>
-<<<<<<< HEAD
     <PackageVersion Include="DiffPlex" Version="1.7.1" />
     <PackageVersion Include="Microsoft.CodeAnalysis.Analyzers" Version="3.3.4" />
     <PackageVersion Include="Microsoft.CodeAnalysis.CSharp.CodeFix.Testing.XUnit" Version="$(CodefixTestingVersion)" />
@@ -22,7 +20,7 @@
     <PackageVersion Include="Microsoft.CodeAnalysis.VisualBasic.Workspaces" version="$(CodeAnalysisVersion)" />
     <PackageVersion Include="Microsoft.CodeAnalysis" Version="$(CodeAnalysisVersion)" />
     <PackageVersion Include="Microsoft.CSharp" Version="4.7.0" />
-    <PackageVersion Include="Microsoft.NET.Test.Sdk" Version="17.8.0" />
+    <PackageVersion Include="Microsoft.NET.Test.Sdk" Version="17.9.0" />
     <PackageVersion Include="Microsoft.VisualStudio.Internal.MicroBuild.NonShipping" Version="$(MicroBuildVersion)" />
     <PackageVersion Include="Microsoft.VisualStudio.Threading.Analyzers" Version="17.8.14" />
     <PackageVersion Include="Microsoft.VisualStudio.Validation" Version="17.8.8" />
@@ -38,17 +36,11 @@
     <PackageVersion Include="System.Reflection.Emit" Version="4.7.0" />
     <PackageVersion Include="System.Reflection.Metadata" Version="7.0.0" />
     <PackageVersion Include="System.Threading.Tasks.Dataflow" Version="7.0.0" />
-    <PackageVersion Include="xunit.extensibility.execution" Version="2.6.6" />
+    <PackageVersion Include="xunit.extensibility.execution" Version="2.7.0" />
     <PackageVersion Include="xunit.runner.console" Version="2.5.1" />
-    <PackageVersion Include="xunit.runner.visualstudio" Version="2.5.6" />
+    <PackageVersion Include="xunit.runner.visualstudio" Version="2.5.7" />
     <PackageVersion Include="Xunit.SkippableFact" Version="1.4.13" />
-    <PackageVersion Include="xunit" Version="2.6.6" />
-=======
-    <PackageVersion Include="Microsoft.NET.Test.Sdk" Version="17.9.0" />
-    <PackageVersion Include="Microsoft.VisualStudio.Internal.MicroBuild.NonShipping" Version="$(MicroBuildVersion)" />
-    <PackageVersion Include="xunit.runner.visualstudio" Version="2.5.7" />
     <PackageVersion Include="xunit" Version="2.7.0" />
->>>>>>> caf95ea5
   </ItemGroup>
   <ItemGroup Condition="'$(IsAnalyzerProject)'=='true'">
     <!-- Analyzers need to use older references to work in existing C# compilers. -->
