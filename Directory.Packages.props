--- conflicted
+++ resolved
@@ -5,14 +5,10 @@
     <ManagePackageVersionsCentrally>true</ManagePackageVersionsCentrally>
     <CentralPackageTransitivePinningEnabled>true</CentralPackageTransitivePinningEnabled>
 
-<<<<<<< HEAD
-    <MicroBuildVersion>2.0.146</MicroBuildVersion>
+    <MicroBuildVersion>2.0.147</MicroBuildVersion>
     <CodeAnalysisVersionForAnalyzers>3.11.0</CodeAnalysisVersionForAnalyzers>
     <CodeAnalysisVersion>4.8.0</CodeAnalysisVersion>
     <CodefixTestingVersion>1.1.1</CodefixTestingVersion>
-=======
-    <MicroBuildVersion>2.0.147</MicroBuildVersion>
->>>>>>> e757dc7f
   </PropertyGroup>
   <ItemGroup>
     <PackageVersion Include="DiffPlex" Version="1.7.1" />
@@ -27,7 +23,6 @@
     <PackageVersion Include="Microsoft.CSharp" Version="4.7.0" />
     <PackageVersion Include="Microsoft.NET.Test.Sdk" Version="17.8.0" />
     <PackageVersion Include="Microsoft.VisualStudio.Internal.MicroBuild.NonShipping" Version="$(MicroBuildVersion)" />
-<<<<<<< HEAD
     <PackageVersion Include="Microsoft.VisualStudio.Threading.Analyzers" Version="17.8.14" />
     <PackageVersion Include="Microsoft.VisualStudio.Validation" Version="17.8.8" />
     <PackageVersion Include="Nerdbank.MSBuildExtension" Version="0.1.17-beta" />
@@ -42,15 +37,11 @@
     <PackageVersion Include="System.Reflection.Emit" Version="4.7.0" />
     <PackageVersion Include="System.Reflection.Metadata" Version="7.0.0" />
     <PackageVersion Include="System.Threading.Tasks.Dataflow" Version="7.0.0" />
-    <PackageVersion Include="xunit.extensibility.execution" Version="2.6.3" />
+    <PackageVersion Include="xunit.extensibility.execution" Version="2.6.4" />
     <PackageVersion Include="xunit.runner.console" Version="2.5.1" />
-    <PackageVersion Include="xunit.runner.visualstudio" Version="2.5.5" />
+    <PackageVersion Include="xunit.runner.visualstudio" Version="2.5.6" />
     <PackageVersion Include="Xunit.SkippableFact" Version="1.4.13" />
-    <PackageVersion Include="xunit" Version="2.6.3" />
-=======
-    <PackageVersion Include="xunit.runner.visualstudio" Version="2.5.6" />
     <PackageVersion Include="xunit" Version="2.6.4" />
->>>>>>> e757dc7f
   </ItemGroup>
   <ItemGroup Condition="'$(IsAnalyzerProject)'=='true'">
     <!-- Analyzers need to use older references to work in existing C# compilers. -->
@@ -64,12 +55,7 @@
     <GlobalPackageReference Include="DotNetAnalyzers.DocumentationAnalyzers" Version="1.0.0-beta.59" />
     <GlobalPackageReference Include="Microsoft.VisualStudio.Internal.MicroBuild.VisualStudio" Version="$(MicroBuildVersion)" />
     <GlobalPackageReference Include="Nerdbank.GitVersioning" Version="3.6.133" />
-<<<<<<< HEAD
-    <GlobalPackageReference Include="StyleCop.Analyzers.Unstable" Version="1.2.0.507" />
-=======
-    <GlobalPackageReference Include="Nullable" Version="1.3.1" />
     <GlobalPackageReference Include="StyleCop.Analyzers.Unstable" Version="1.2.0.556" />
->>>>>>> e757dc7f
   </ItemGroup>
   <ItemGroup>
     <GlobalPackageReference Include="Microsoft.SourceLink.GitHub" Version="8.0.0" />
