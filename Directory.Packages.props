<?xml version="1.0" encoding="utf-8"?>
<Project>
  <!-- https://learn.microsoft.com/nuget/consume-packages/central-package-management -->
  <PropertyGroup>
    <ManagePackageVersionsCentrally>true</ManagePackageVersionsCentrally>
    <CentralPackageTransitivePinningEnabled>true</CentralPackageTransitivePinningEnabled>
    <MicroBuildVersion>2.0.152</MicroBuildVersion>
    <CodeAnalysisVersion>3.11.0</CodeAnalysisVersion>
    <CodeAnalysisVersionForTesting>4.8.0</CodeAnalysisVersionForTesting>
    <CodefixTestingVersion>1.1.1</CodefixTestingVersion>
    <MessagePackVersion>2.5.124</MessagePackVersion>
  </PropertyGroup>
  <ItemGroup>
<<<<<<< HEAD
    <PackageVersion Include="DiffPlex" Version="1.7.1" />
    <PackageVersion Include="MessagePack" Version="$(MessagePackVersion)" />
    <PackageVersion Include="MessagePackAnalyzer" Version="$(MessagePackVersion)" />
=======
    <PackageVersion Include="DiffPlex" Version="1.7.2" />
>>>>>>> 408500dc
    <PackageVersion Include="Microsoft.CodeAnalysis.Analyzers" Version="3.3.4" />
    <PackageVersion Include="Microsoft.CodeAnalysis.CSharp.CodeFix.Testing.XUnit" Version="$(CodefixTestingVersion)" />
    <PackageVersion Include="Microsoft.CodeAnalysis.CSharp.Workspaces" version="$(CodeAnalysisVersion)" />
    <PackageVersion Include="Microsoft.CodeAnalysis.CSharp" Version="$(CodeAnalysisVersion)" />
    <PackageVersion Include="Microsoft.CodeAnalysis.PublicApiAnalyzers" Version="3.3.4" />
    <PackageVersion Include="Microsoft.CodeAnalysis.VisualBasic.CodeFix.Testing.XUnit" Version="$(CodefixTestingVersion)" />
    <PackageVersion Include="Microsoft.CodeAnalysis.VisualBasic.Workspaces" version="$(CodeAnalysisVersion)" />
    <PackageVersion Include="Microsoft.CodeAnalysis" Version="$(CodeAnalysisVersion)" />
    <PackageVersion Include="Microsoft.CSharp" Version="4.7.0" />
    <PackageVersion Include="Microsoft.NET.Test.Sdk" Version="17.10.0" />
    <PackageVersion Include="Microsoft.VisualStudio.Internal.MicroBuild.NonShipping" Version="$(MicroBuildVersion)" />
    <PackageVersion Include="Microsoft.VisualStudio.Threading.Analyzers" Version="17.10.48" />
    <PackageVersion Include="Microsoft.VisualStudio.Validation" Version="17.8.8" />
    <PackageVersion Include="Nerdbank.MSBuildExtension" Version="0.1.17-beta" />
    <PackageVersion Include="Nerdbank.NetStandardBridge" Version="1.1.9-alpha" />
    <PackageVersion Include="Nullable" Version="1.3.1" />
    <PackageVersion Include="OpenSoftware.DgmlBuilder" Version="2.0.0" />
    <PackageVersion Include="System.Collections.Immutable" Version="6.0.0" />
    <PackageVersion Include="System.CommandLine.DragonFruit" Version="0.3.0-alpha.21216.1" />
    <PackageVersion Include="System.ComponentModel.Composition" Version="8.0.0" />
    <PackageVersion Include="System.Composition.AttributedModel" Version="8.0.0" />
    <PackageVersion Include="System.Composition" Version="8.0.0" />
    <PackageVersion Include="System.Reflection.Emit" Version="4.7.0" />
    <PackageVersion Include="System.Reflection.Metadata" Version="6.0.0" />
    <PackageVersion Include="System.Threading.Tasks.Dataflow" Version="6.0.0" />
    <PackageVersion Include="xunit.extensibility.execution" Version="2.8.1" />
    <PackageVersion Include="xunit.runner.console" Version="2.5.3" />
    <PackageVersion Include="xunit.runner.visualstudio" Version="2.8.1" />
    <PackageVersion Include="Xunit.SkippableFact" Version="1.4.13" />
    <PackageVersion Include="xunit" Version="2.8.1" />
  </ItemGroup>
  <ItemGroup Condition="'$(IsTestProject)'=='true'">
    <PackageVersion Update="Microsoft.CodeAnalysis" Version="$(CodeAnalysisVersionForTesting)" />
    <PackageVersion Update="Microsoft.CodeAnalysis.CSharp" Version="$(CodeAnalysisVersionForTesting)" />
    <PackageVersion Update="Microsoft.CodeAnalysis.CSharp.Workspaces" version="$(CodeAnalysisVersionForTesting)" />
    <PackageVersion Update="Microsoft.CodeAnalysis.VisualBasic.Workspaces" version="$(CodeAnalysisVersionForTesting)" />
    <PackageVersion Update="System.Collections.Immutable" Version="7.0.0" />
    <PackageVersion Update="System.Reflection.Metadata" Version="7.0.0" />
  </ItemGroup>
  <ItemGroup>
    <GlobalPackageReference Include="CSharpIsNullAnalyzer" Version="0.1.495" />
    <GlobalPackageReference Include="IsExternalInit" Version="1.0.3" />
    <GlobalPackageReference Include="Required" Version="1.0.0" />
    <GlobalPackageReference Include="DotNetAnalyzers.DocumentationAnalyzers" Version="1.0.0-beta.59" />
    <GlobalPackageReference Include="Microsoft.VisualStudio.Internal.MicroBuild.VisualStudio" Version="$(MicroBuildVersion)" />
    <GlobalPackageReference Include="Nerdbank.GitVersioning" Version="3.6.139" />
    <GlobalPackageReference Include="StyleCop.Analyzers.Unstable" Version="1.2.0.556" />
  </ItemGroup>
</Project><|MERGE_RESOLUTION|>--- conflicted
+++ resolved
@@ -11,13 +11,9 @@
     <MessagePackVersion>2.5.124</MessagePackVersion>
   </PropertyGroup>
   <ItemGroup>
-<<<<<<< HEAD
-    <PackageVersion Include="DiffPlex" Version="1.7.1" />
-    <PackageVersion Include="MessagePack" Version="$(MessagePackVersion)" />
+    <PackageVersion Include="DiffPlex" Version="1.7.2" />
+7    <PackageVersion Include="MessagePack" Version="$(MessagePackVersion)" />
     <PackageVersion Include="MessagePackAnalyzer" Version="$(MessagePackVersion)" />
-=======
-    <PackageVersion Include="DiffPlex" Version="1.7.2" />
->>>>>>> 408500dc
     <PackageVersion Include="Microsoft.CodeAnalysis.Analyzers" Version="3.3.4" />
     <PackageVersion Include="Microsoft.CodeAnalysis.CSharp.CodeFix.Testing.XUnit" Version="$(CodefixTestingVersion)" />
     <PackageVersion Include="Microsoft.CodeAnalysis.CSharp.Workspaces" version="$(CodeAnalysisVersion)" />
@@ -66,4 +62,7 @@
     <GlobalPackageReference Include="Nerdbank.GitVersioning" Version="3.6.139" />
     <GlobalPackageReference Include="StyleCop.Analyzers.Unstable" Version="1.2.0.556" />
   </ItemGroup>
+  <ItemGroup>
+    <GlobalPackageReference Include="Microsoft.SourceLink.GitHub" Version="8.0.0" />
+  </ItemGroup>
 </Project>