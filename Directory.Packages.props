--- conflicted
+++ resolved
@@ -44,13 +44,8 @@
   <ItemGroup Label="Library.Template">
     <PackageVersion Include="Microsoft.NET.Test.Sdk" Version="17.14.1" />
     <PackageVersion Include="Microsoft.VisualStudio.Internal.MicroBuild.NonShipping" Version="$(MicroBuildVersion)" />
-<<<<<<< HEAD
-    <PackageVersion Include="xunit.runner.visualstudio" Version="3.1.3" />
+    <PackageVersion Include="xunit.runner.visualstudio" Version="3.1.4" />
     <PackageVersion Include="xunit" Version="2.9.3" />
-=======
-    <PackageVersion Include="xunit.runner.visualstudio" Version="3.1.4" />
-    <PackageVersion Include="xunit.v3" Version="3.0.1" />
->>>>>>> 04843ad0
   </ItemGroup>
   <ItemGroup>
     <GlobalPackageReference Include="Required" Version="1.0.0" />
