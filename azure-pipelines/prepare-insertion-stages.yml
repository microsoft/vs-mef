--- conflicted
+++ resolved
@@ -33,35 +33,9 @@
           SymbolsAgentPath: $(Pipeline.Workspace)/symbols-legacy
           azureSubscription: Symbols Upload (DevDiv)
 
-<<<<<<< HEAD
-  - job: push
-    displayName: azure-public/vssdk feed
-    ${{ if parameters.ArchiveSymbols }}:
-      dependsOn: symbol_archive
-    pool:
-      name: AzurePipelines-EO
-      vmImage: AzurePipelinesUbuntu20.04compliant
-    steps:
-    - checkout: none
-    - download: current
-      artifact: deployables-Windows
-      displayName: 🔻 Download deployables-Windows artifact
-    - task: UseDotNet@2
-      displayName: ⚙️ Install .NET SDK
-      inputs:
-        packageType: sdk
-        version: 6.x
-    - task: NuGetAuthenticate@1
-      displayName: 🔏 Authenticate NuGet feeds
-      inputs:
-        nuGetServiceConnections: azure-public/vssdk
-        forceReinstallCredentialProvider: true
-    - script: dotnet nuget push $(Pipeline.Workspace)/deployables-Windows/NuGet/*.nupkg -s https://pkgs.dev.azure.com/azure-public/vside/_packaging/vssdk/nuget/v3/index.json --api-key azdo --skip-duplicate
-      displayName: 📦 Push nuget packages
-=======
-  - ${{ if false }}: # Switch to true to enable, but leave the condition to avoid merge conflicts later.
+  - ${{ if true }}: # leave the condition to avoid merge conflicts later.
     - job: push
-      displayName: azure-public/vs-impl feed
+      displayName: azure-public/vssdk feed
       ${{ if parameters.ArchiveSymbols }}:
         dependsOn: symbol_archive
       pool:
@@ -78,7 +52,7 @@
           packageParentPath: $(Pipeline.Workspace)/deployables-Windows/NuGet
           allowPackageConflicts: true
           nuGetFeedType: external
-          publishFeedCredentials: azure-public/vs-impl
+          publishFeedCredentials: azure-public/vssdk
       steps:
       - checkout: none
       - download: current
@@ -88,5 +62,4 @@
         displayName: ⚙️ Set pipeline variables based on artifacts
       - download: current
         artifact: deployables-Windows
-        displayName: 🔻 Download deployables-Windows artifact
->>>>>>> 09f29b86
+        displayName: 🔻 Download deployables-Windows artifact