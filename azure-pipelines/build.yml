--- conflicted
+++ resolved
@@ -23,7 +23,7 @@
   type: boolean
   default: true
 # This lists the names of the artifacts that will be published *from every OS build agent*.
-# Any new azure-pipelines/artifacts/*.ps1 script needs to be added to this list.
+# Any new tools/artifacts/*.ps1 script needs to be added to this list.
 # If an artifact is only generated or collected on one OS, it should NOT be listed here,
 # but should be manually added to the `outputs:` field in the appropriate OS job.
 - name: artifact_names
@@ -134,7 +134,7 @@
           fetchDepth: 0 # avoid shallow clone so nbgv can do its work.
           clean: true
         - ${{ if parameters.EnableOptProf }}:
-          - powershell: Write-Host "##vso[task.setvariable variable=PROFILINGINPUTSDROPNAME]$(azure-pipelines/variables/ProfilingInputsDropName.ps1)"
+          - powershell: Write-Host "##vso[task.setvariable variable=PROFILINGINPUTSDROPNAME]$(tools/variables/ProfilingInputsDropName.ps1)"
             displayName: ⚙ Set ProfilingInputsDropName for optprof
 
       outputParentDirectory: $(Build.ArtifactStagingDirectory)
@@ -166,7 +166,7 @@
       fetchDepth: 0 # avoid shallow clone so nbgv can do its work.
       clean: true
     - ${{ if parameters.EnableOptProf }}:
-      - powershell: Write-Host "##vso[task.setvariable variable=PROFILINGINPUTSDROPNAME]$(azure-pipelines/variables/ProfilingInputsDropName.ps1)"
+      - powershell: Write-Host "##vso[task.setvariable variable=PROFILINGINPUTSDROPNAME]$(tools/variables/ProfilingInputsDropName.ps1)"
         displayName: ⚙ Set ProfilingInputsDropName for optprof
 
   - ${{ if eq(variables['Build.Reason'], 'Schedule') }}:
@@ -191,12 +191,13 @@
     parameters:
       Is1ESPT: ${{ parameters.Is1ESPT }}
       RunTests: ${{ parameters.RunTests }}
-<<<<<<< HEAD
       IsOptProf: ${{ parameters.IsOptProf }}
 
   - ${{ if and(parameters.EnableDotNetFormatCheck, not(parameters.EnableLinuxBuild)) }}:
-    - script: dotnet format --verify-no-changes --no-restore
+    - script: dotnet format --verify-no-changes
       displayName: 💅 Verify formatted code
+      env:
+        dotnetformat: true # part of a workaround for https://github.com/dotnet/sdk/issues/44951
 
   - ${{ if eq(variables['system.collectionId'], '011b8bdf-6d56-4f87-be0d-0092136884d9') }}:
     - template: microbuild.after.yml
@@ -204,13 +205,6 @@
         EnableOptProf: ${{ parameters.EnableOptProf }}
         IsOptProf: ${{ parameters.IsOptProf }}
         SkipCodesignVerify: ${{ parameters.SkipCodesignVerify }}
-=======
-  - script: dotnet format --verify-no-changes
-    displayName: 💅 Verify formatted code
-    env:
-      dotnetformat: true # part of a workaround for https://github.com/dotnet/sdk/issues/44951
-  - template: expand-template.yml
->>>>>>> 656c5ff5
 
   - template: expand-template.yml
 
@@ -244,8 +238,10 @@
           Is1ESPT: ${{ parameters.Is1ESPT }}
           RunTests: ${{ parameters.RunTests }}
       - ${{ if parameters.EnableDotNetFormatCheck }}:
-        - script: dotnet format --verify-no-changes --no-restore
+        - script: dotnet format --verify-no-changes
           displayName: 💅 Verify formatted code
+          env:
+            dotnetformat: true # part of a workaround for https://github.com/dotnet/sdk/issues/44951
       - template: expand-template.yml
 
   - ${{ if parameters.EnableMacOSBuild }}:
