parameters:
- name: windowsPool
  type: object
  default:
    vmImage: windows-2022
- name: includeMacOS
- name: RunTests
  type: boolean
  default: true
- name: EnableCompliance
  type: boolean
  default: true
- name: EnableAPIScan
  type: boolean
  default: true

jobs:
- job: Windows
  pool: ${{ parameters.windowsPool }}
<<<<<<< HEAD
  timeoutInMinutes: 100
=======
  timeoutInMinutes: 180 # Give plenty of time due to real signing
>>>>>>> f2620286
  variables:
  - ${{ if eq(variables['system.collectionId'], '011b8bdf-6d56-4f87-be0d-0092136884d9') }}:
    # https://dev.azure.com/devdiv/DevDiv/_wiki/wikis/DevDiv.wiki/25351/APIScan-step-by-step-guide-to-setting-up-a-Pipeline
    - group: VSCloudServices-APIScan # Expected to provide ApiScanClientId, ApiScanSecret, ApiScanTenant
  steps:
  - checkout: self
    fetchDepth: 0 # avoid shallow clone so nbgv can do its work.
    clean: true

  - ${{ if eq(variables['Build.Reason'], 'Schedule') }}:
    - template: schedule-only-steps.yml

  - template: install-dependencies.yml

  - powershell: '& (./azure-pipelines/Get-nbgv.ps1) cloud -ca'
    displayName: ⚙ Set build number

  - ${{ if eq(variables['system.collectionId'], '011b8bdf-6d56-4f87-be0d-0092136884d9') }}:
    - template: microbuild.before.yml

  - template: dotnet.yml
    parameters:
      RunTests: ${{ parameters.RunTests }}

  - ${{ if eq(variables['system.collectionId'], '011b8bdf-6d56-4f87-be0d-0092136884d9') }}:
    - template: microbuild.after.yml
      parameters:
        EnableCompliance: ${{ parameters.EnableCompliance }}
        EnableAPIScan: ${{ parameters.EnableAPIScan }}

- job: Linux
  pool:
    vmImage: Ubuntu 20.04
  steps:
  - checkout: self
    fetchDepth: 0 # avoid shallow clone so nbgv can do its work.
    clean: true
  - template: install-dependencies.yml
  - template: dotnet.yml
<<<<<<< HEAD
=======
    parameters:
      RunTests: ${{ parameters.RunTests }}
  - template: expand-template.yml
>>>>>>> f2620286

- job: macOS
  condition: ${{ parameters.includeMacOS }}
  pool:
    vmImage: macOS-12
  steps:
  - checkout: self
    fetchDepth: 0 # avoid shallow clone so nbgv can do its work.
    clean: true
  - template: install-dependencies.yml
  - template: dotnet.yml
<<<<<<< HEAD
=======
    parameters:
      RunTests: ${{ parameters.RunTests }}
  - template: expand-template.yml
>>>>>>> f2620286

- job: WrapUp
  dependsOn:
  - Windows
  - Linux
  - macOS
  pool: ${{ parameters.windowsPool }} # Use Windows agent because PublishSymbols task requires it (https://github.com/microsoft/azure-pipelines-tasks/issues/13821).
  condition: succeededOrFailed()
  steps:
  - checkout: self
    fetchDepth: 0 # avoid shallow clone so nbgv can do its work.
    clean: true
  - template: install-dependencies.yml
    parameters:
      initArgs: -NoRestore
  - template: publish-symbols.yml
    parameters:
      includeMacOS: ${{ parameters.includeMacOS }}
  - ${{ if parameters.RunTests }}:
    - template: publish-codecoverage.yml
      parameters:
        includeMacOS: ${{ parameters.includeMacOS }}<|MERGE_RESOLUTION|>--- conflicted
+++ resolved
@@ -12,16 +12,12 @@
   default: true
 - name: EnableAPIScan
   type: boolean
-  default: true
+  default: false
 
 jobs:
 - job: Windows
   pool: ${{ parameters.windowsPool }}
-<<<<<<< HEAD
-  timeoutInMinutes: 100
-=======
   timeoutInMinutes: 180 # Give plenty of time due to real signing
->>>>>>> f2620286
   variables:
   - ${{ if eq(variables['system.collectionId'], '011b8bdf-6d56-4f87-be0d-0092136884d9') }}:
     # https://dev.azure.com/devdiv/DevDiv/_wiki/wikis/DevDiv.wiki/25351/APIScan-step-by-step-guide-to-setting-up-a-Pipeline
@@ -61,12 +57,8 @@
     clean: true
   - template: install-dependencies.yml
   - template: dotnet.yml
-<<<<<<< HEAD
-=======
     parameters:
       RunTests: ${{ parameters.RunTests }}
-  - template: expand-template.yml
->>>>>>> f2620286
 
 - job: macOS
   condition: ${{ parameters.includeMacOS }}
@@ -78,12 +70,8 @@
     clean: true
   - template: install-dependencies.yml
   - template: dotnet.yml
-<<<<<<< HEAD
-=======
     parameters:
       RunTests: ${{ parameters.RunTests }}
-  - template: expand-template.yml
->>>>>>> f2620286
 
 - job: WrapUp
   dependsOn:
