parameters:
##### The following parameters are not set by other YAML files that import this one,
##### but we use parameters because they support rich types and defaults.
##### Feel free to adjust their default value as needed.

# Whether this repo uses OptProf to optimize the built binaries.
# When enabling this, be sure to update these files:
# - OptProf.targets: InstallationPath and match TestCase selection with what's in the VS repo.
# - The project file(s) for the libraries to optimize must import OptProf.targets (for multi-targeted projects, only import it for ONE target).
# - OptProf.yml: Search for LibraryName (or your library's name) and verify that those names are appropriate.
# - OptProf_part2.yml: Search for LibraryName (or your library's name) and verify that those names are appropriate.
# and create pipelines for OptProf.yml, OptProf_part2.yml
- name: EnableOptProf
  type: boolean
  default: true
# Whether this repo is localized.
- name: EnableLocalization
  type: boolean
  default: true
# Whether to run `dotnet format` as part of the build to ensure code style consistency.
# This is just one of a a few mechanisms to enforce code style consistency.
- name: EnableDotNetFormatCheck
  type: boolean
  default: true
# This lists the names of the artifacts that will be published *from every OS build agent*.
# Any new tools/artifacts/*.ps1 script needs to be added to this list.
# If an artifact is only generated or collected on one OS, it should NOT be listed here,
# but should be manually added to the `outputs:` field in the appropriate OS job.
- name: artifact_names
  type: object
  default:
    - build_logs
    - coverageResults
    - deployables
    - projectAssetsJson
    - symbols
    - testResults
    - test_symbols
    - Variables
# The Enable*Build parameters turn non-Windows agents on or off.
# Their default value should be based on whether the build and tests are expected/required to pass on that platform.
# Callers (e.g. Official.yml) *may* expose these parameters at queue-time in order to turn OFF optional agents.
- name: EnableLinuxBuild
  type: boolean
  default: true
- name: EnableMacOSBuild
  type: boolean
  default: true

##### 👆🏼 You MAY change the defaults above.
##### 👇🏼 You should NOT change the defaults below.

##### The following parameters are expected to be set by other YAML files that import this one.
##### Those without defaults require explicit values to be provided by our importers.

# Indicates whether the entrypoint file is 1ESPT compliant. Use this parameter to switch between publish tasks to fit 1ES or non-1ES needs.
- name: Is1ESPT
  type: boolean

- name: RealSign
  type: boolean
  default: false

# Whether this particular run is an OptProf profiling run.
# This is used to skip unit tests and other non-essential work to improve reliability of the OptProf pipeline.
- name: IsOptProf
  type: boolean
  default: false

- name: RunTests
  type: boolean
  default: true

- name: PublishCodeCoverage
  type: boolean
  default: true

# Whether this is a special one-off build for inserting into VS for a validation insertion PR (that will never be merged).
- name: SkipCodesignVerify
  type: boolean
  default: false

- name: EnableAPIScan
  type: boolean
  default: false

# This parameter exists to provide a workaround to get a build out even when no OptProf profiling outputs can be found.
# Entrypoint yaml files like official.yml should expose this as a queue-time setting when EnableOptProf is true in this file.
# The OptProf.yml entrypoint sets this parameter to true so that collecting profile data isn't blocked by a prior lack of profile data.
- name: ShouldSkipOptimize
  type: boolean
  default: false

# The pool parameters are set to defaults that work in the azure-public AzDO account.
# They are overridden by callers for the devdiv AzDO account to use 1ES compliant pools.
- name: windowsPool
  type: object
  default:
    vmImage: windows-2022
- name: linuxPool
  type: object
  default:
    vmImage: ubuntu-22.04
- name: macOSPool
  type: object
  default:
    vmImage: macOS-14

jobs:
- job: Windows
  pool: ${{ parameters.windowsPool }}
  timeoutInMinutes: 180 # Give plenty of time due to real signing
  ${{ if eq(variables['system.collectionId'], '011b8bdf-6d56-4f87-be0d-0092136884d9') }}:
    templateContext:
      mb:
        signing:
          enabled: true
          zipSources: false
          ${{ if parameters.RealSign }}:
            signType: real
            signWithProd: true
          ${{ else }}:
            signType: test
        sbom:
          enabled: true
        localization:
          enabled: ${{ parameters.EnableLocalization }}
          ${{ if eq(variables['Build.Reason'], 'pullRequest') }}:
            languages: ENU,JPN
        optprof:
          enabled: ${{ parameters.EnableOptProf }}
          ProfilingInputsDropName: $(ProfilingInputsDropName)
          OptimizationInputsLookupMethod: DropPrefix
          DropNamePrefix: OptimizationInputs/$(System.TeamProject)/$(Build.Repository.Name)
          ShouldSkipOptimize: ${{ parameters.ShouldSkipOptimize }}
          AccessToken: $(System.AccessToken)
        mbpresteps:
        - checkout: self
          fetchDepth: 0 # avoid shallow clone so nbgv can do its work.
          clean: true
        - ${{ if parameters.EnableOptProf }}:
          - powershell: Write-Host "##vso[task.setvariable variable=PROFILINGINPUTSDROPNAME]$(tools/variables/ProfilingInputsDropName.ps1)"
            displayName: ⚙ Set ProfilingInputsDropName for optprof
      sdl:
        binskim:
          analyzeTargetGlob: $(Build.ArtifactStagingDirectory)\symbols-Windows\**

      outputParentDirectory: $(Build.ArtifactStagingDirectory)
      outputs:
      - ${{ each artifact_name in parameters.artifact_names }}:
        - ${{ if or(ne(artifact_name, 'testResults'), parameters.RunTests) }}:
          - output: pipelineArtifact
            displayName: 📢 Publish ${{ artifact_name }}-Windows
            targetPath: $(Build.ArtifactStagingDirectory)/${{ artifact_name }}-Windows
            artifactName: ${{ artifact_name }}-Windows
            condition: succeededOrFailed()
      - output: pipelineArtifact
        displayName: 📢 Publish VSInsertion-Windows
        targetPath: $(Build.ArtifactStagingDirectory)/VSInsertion-Windows
        artifactName: VSInsertion-Windows
      - ${{ if parameters.EnableLocalization }}:
        - output: pipelineArtifact
          displayName: 📢 Publish LocBin-Windows
          targetPath: $(Build.ArtifactStagingDirectory)/LocBin-Windows
          artifactName: LocBin-Windows
      - ${{ if parameters.EnableAPIScan }}:
        - output: pipelineArtifact
          displayName: 📢 Publish APIScanInputs
          targetPath: $(Build.ArtifactStagingDirectory)/APIScanInputs-Windows
          artifactName: APIScanInputs
  steps:
  - ${{ if not(parameters.Is1ESPT) }}:
    - checkout: self
      fetchDepth: 0 # avoid shallow clone so nbgv can do its work.
      clean: true
    - ${{ if parameters.EnableOptProf }}:
      - powershell: Write-Host "##vso[task.setvariable variable=PROFILINGINPUTSDROPNAME]$(tools/variables/ProfilingInputsDropName.ps1)"
        displayName: ⚙ Set ProfilingInputsDropName for optprof

  - ${{ if eq(variables['Build.Reason'], 'Schedule') }}:
    - template: schedule-only-steps.yml

  - template: install-dependencies.yml

  - script: dotnet nbgv cloud -ca
    displayName: ⚙ Set build number
    name: nbgv

  - ${{ if eq(variables['system.collectionId'], '011b8bdf-6d56-4f87-be0d-0092136884d9') }}:
    - template: microbuild.before.yml
      parameters:
        EnableLocalization: ${{ parameters.EnableLocalization }}
        EnableOptProf: ${{ parameters.EnableOptProf }}
        IsOptProf: ${{ parameters.IsOptProf }}
        ShouldSkipOptimize: ${{ parameters.ShouldSkipOptimize }}
        RealSign: ${{ parameters.RealSign }}

  - template: dotnet.yml
    parameters:
      Is1ESPT: ${{ parameters.Is1ESPT }}
      RunTests: ${{ parameters.RunTests }}
      IsOptProf: ${{ parameters.IsOptProf }}

  - ${{ if and(parameters.EnableDotNetFormatCheck, not(parameters.EnableLinuxBuild)) }}:
    - script: dotnet format --verify-no-changes
      displayName: 💅 Verify formatted code
      env:
        dotnetformat: true # part of a workaround for https://github.com/dotnet/sdk/issues/44951

  - ${{ if eq(variables['system.collectionId'], '011b8bdf-6d56-4f87-be0d-0092136884d9') }}:
    - template: microbuild.after.yml
      parameters:
        EnableOptProf: ${{ parameters.EnableOptProf }}
        IsOptProf: ${{ parameters.IsOptProf }}
        SkipCodesignVerify: ${{ parameters.SkipCodesignVerify }}

- ${{ if not(parameters.IsOptProf) }}:
  - ${{ if parameters.EnableLinuxBuild }}:
    - job: Linux
      pool: ${{ parameters.linuxPool }}
      ${{ if eq(variables['system.collectionId'], '011b8bdf-6d56-4f87-be0d-0092136884d9') }}:
        templateContext:
          mb:
            ${{ if parameters.RealSign }}:
              signing:
                enabled: false # enable when building unique artifacts on this agent that must be signed
                signType: real
                signWithProd: true
          outputParentDirectory: $(Build.ArtifactStagingDirectory)
          outputs:
          - ${{ each artifact_name in parameters.artifact_names }}:
            - ${{ if or(ne(artifact_name, 'testResults'), parameters.RunTests) }}:
              - output: pipelineArtifact
                displayName: 📢 Publish ${{ artifact_name }}-Linux
                targetPath: $(Build.ArtifactStagingDirectory)/${{ artifact_name }}-Linux
                artifactName: ${{ artifact_name }}-Linux
                condition: succeededOrFailed()
      steps:
      - checkout: self
        fetchDepth: 0 # avoid shallow clone so nbgv can do its work.
        clean: true
      - template: install-dependencies.yml
      - template: dotnet.yml
        parameters:
          Is1ESPT: ${{ parameters.Is1ESPT }}
          RunTests: ${{ parameters.RunTests }}
          BuildRequiresAccessToken: ${{ parameters.RealSign }} # Real signing on non-Windows machines requires passing through access token to build steps that sign
      - ${{ if parameters.EnableDotNetFormatCheck }}:
        - script: dotnet format --verify-no-changes
          displayName: 💅 Verify formatted code
          env:
            dotnetformat: true # part of a workaround for https://github.com/dotnet/sdk/issues/44951

  - ${{ if parameters.EnableMacOSBuild }}:
    - job: macOS
      pool: ${{ parameters.macOSPool }}
      ${{ if eq(variables['system.collectionId'], '011b8bdf-6d56-4f87-be0d-0092136884d9') }}:
        templateContext:
          mb:
            ${{ if parameters.RealSign }}:
              signing:
                enabled: false # enable when building unique artifacts on this agent that must be signed
                signType: real
                signWithProd: true
          outputParentDirectory: $(Build.ArtifactStagingDirectory)
          outputs:
          - ${{ each artifact_name in parameters.artifact_names }}:
            - ${{ if or(ne(artifact_name, 'testResults'), parameters.RunTests) }}:
              - output: pipelineArtifact
                displayName: 📢 Publish ${{ artifact_name }}-macOS
                targetPath: $(Build.ArtifactStagingDirectory)/${{ artifact_name }}-macOS
                artifactName: ${{ artifact_name }}-macOS
                condition: succeededOrFailed()
      steps:
      - checkout: self
        fetchDepth: 0 # avoid shallow clone so nbgv can do its work.
        clean: true
      - template: install-dependencies.yml
      - template: dotnet.yml
        parameters:
          Is1ESPT: ${{ parameters.Is1ESPT }}
          RunTests: ${{ parameters.RunTests }}
<<<<<<< HEAD
=======
          BuildRequiresAccessToken: ${{ parameters.RealSign }} # Real signing on non-Windows machines requires passing through access token to build steps that sign
      - template: expand-template.yml
>>>>>>> 04843ad0

  - job: WrapUp
    dependsOn:
    - Windows
    - ${{ if parameters.EnableLinuxBuild }}:
      - Linux
    - ${{ if parameters.EnableMacOSBuild }}:
      - macOS
    pool: ${{ parameters.windowsPool }} # Use Windows agent because PublishSymbols task requires it (https://github.com/microsoft/azure-pipelines-tasks/issues/13821).
    condition: succeededOrFailed()
    variables:
      ONEES_ENFORCED_CODEQL_ENABLED: false # CodeQL runs on build jobs, we don't need it here
    ${{ if eq(variables['system.collectionId'], '011b8bdf-6d56-4f87-be0d-0092136884d9') }}:
      templateContext:
        ${{ if not(parameters.RealSign) }}:
          mb:
            signing: # if the build is test-signed, install the signing plugin so that CSVTestSignPolicy.xml is available
              enabled: true
              zipSources: false
              signType: test
        outputParentDirectory: $(Build.ArtifactStagingDirectory)
        outputs:
          - output: pipelineArtifact
            displayName: 📢 Publish symbols-legacy
            targetPath: $(Build.ArtifactStagingDirectory)/symbols-legacy
            artifactName: symbols-legacy
            condition: succeededOrFailed()
    steps:
    - checkout: self
      fetchDepth: 0 # avoid shallow clone so nbgv can do its work.
      clean: true
    - template: install-dependencies.yml
      parameters:
        initArgs: -NoRestore
    - template: publish-symbols.yml
      parameters:
        EnableLinuxBuild: ${{ parameters.EnableLinuxBuild }}
        EnableMacOSBuild: ${{ parameters.EnableMacOSBuild }}
    - ${{ if and(parameters.RunTests, parameters.PublishCodeCoverage) }}:
      - template: publish-codecoverage.yml
        parameters:
          EnableLinuxBuild: ${{ parameters.EnableLinuxBuild }}
          EnableMacOSBuild: ${{ parameters.EnableMacOSBuild }}

  - ${{ if parameters.EnableAPIScan }}:
    - template: apiscan.yml
      parameters:
        windowsPool: ${{ parameters.windowsPool }}
        RealSign: ${{ parameters.RealSign }}<|MERGE_RESOLUTION|>--- conflicted
+++ resolved
@@ -280,11 +280,7 @@
         parameters:
           Is1ESPT: ${{ parameters.Is1ESPT }}
           RunTests: ${{ parameters.RunTests }}
-<<<<<<< HEAD
-=======
           BuildRequiresAccessToken: ${{ parameters.RealSign }} # Real signing on non-Windows machines requires passing through access token to build steps that sign
-      - template: expand-template.yml
->>>>>>> 04843ad0
 
   - job: WrapUp
     dependsOn:
