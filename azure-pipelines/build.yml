parameters:
##### The following parameters are not set by other YAML files that import this one,
##### but we use parameters because they support rich types and defaults.
##### Feel free to adjust their default value as needed.

# Whether this repo uses OptProf to optimize the built binaries.
# When enabling this, be sure to update these files:
# - OptProf.targets: InstallationPath and match TestCase selection with what's in the VS repo.
<<<<<<< HEAD
# - The project file(s) for the libraries to optimize must import OptProf.targets.
=======
# - The project file(s) for the libraries to optimize must import OptProf.targets (for multi-targeted projects, only import it for ONE target).
>>>>>>> c6081c15
# - OptProf.yml: Search for LibraryName (or your library's name) and verify that those names are appropriate.
# - OptProf_part2.yml: Search for LibraryName (or your library's name) and verify that those names are appropriate.
# and create pipelines for OptProf.yml, OptProf_part2.yml
- name: EnableOptProf
  type: boolean
  default: true
# Whether this repo is localized.
- name: EnableLocalization
  type: boolean
  default: true
# Whether to run `dotnet format` as part of the build to ensure code style consistency.
# This is just one of a a few mechanisms to enforce code style consistency.
- name: EnableDotNetFormatCheck
  type: boolean
  default: true
# This lists the names of the artifacts that will be published *from every OS build agent*.
# Any new azure-pipelines/artifacts/*.ps1 script needs to be added to this list.
# If an artifact is only generated or collected on one OS, it should NOT be listed here,
# but should be manually added to the `outputs:` field in the appropriate OS job.
- name: artifact_names
  type: object
  default:
    - build_logs
    - coverageResults
    - deployables
    - projectAssetsJson
    - symbols
    - testResults
    - test_symbols
    - Variables
# The Enable*Build parameters turn non-Windows agents on or off.
# Their default value should be based on whether the build and tests are expected/required to pass on that platform.
# Callers (e.g. Official.yml) *may* expose these parameters at queue-time in order to turn OFF optional agents.
- name: EnableLinuxBuild
  type: boolean
  default: true
- name: EnableMacOSBuild
  type: boolean
  default: true

##### 👆🏼 You MAY change the defaults above.
##### 👇🏼 You should NOT change the defaults below.

##### The following parameters are expected to be set by other YAML files that import this one.
##### Those without defaults require explicit values to be provided by our importers.

# Indicates whether the entrypoint file is 1ESPT compliant. Use this parameter to switch between publish tasks to fit 1ES or non-1ES needs.
- name: Is1ESPT
  type: boolean

- name: RealSign
  type: boolean
  default: false

# Whether this particular run is an OptProf profiling run.
# This is used to skip unit tests and other non-essential work to improve reliability of the OptProf pipeline.
- name: IsOptProf
  type: boolean
  default: false

- name: RunTests
  type: boolean
  default: true

# Whether this is a special one-off build for inserting into VS for a validation insertion PR (that will never be merged).
- name: SkipCodesignVerify
  type: boolean
  default: false

- name: EnableAPIScan
  type: boolean
  default: false

# This parameter exists to provide a workaround to get a build out even when no OptProf profiling outputs can be found.
# Entrypoint yaml files like official.yml should expose this as a queue-time setting when EnableOptProf is true in this file.
# The OptProf.yml entrypoint sets this parameter to true so that collecting profile data isn't blocked by a prior lack of profile data.
- name: ShouldSkipOptimize
  type: boolean
  default: false

# The pool parameters are set to defaults that work in the azure-public AzDO account.
# They are overridden by callers for the devdiv AzDO account to use 1ES compliant pools.
- name: windowsPool
  type: object
  default:
    vmImage: windows-2022
- name: linuxPool
  type: object
  default:
    vmImage: ubuntu-22.04
- name: macOSPool
  type: object
  default:
    vmImage: macOS-14

jobs:
- job: Windows
  pool: ${{ parameters.windowsPool }}
  timeoutInMinutes: 180 # Give plenty of time due to real signing
  ${{ if eq(variables['system.collectionId'], '011b8bdf-6d56-4f87-be0d-0092136884d9') }}:
    templateContext:
      mb:
        signing:
          enabled: true
          zipSources: false
          ${{ if parameters.RealSign }}:
            signType: real
          ${{ else }}:
            signType: test
        sbom:
          enabled: true
        localization:
          enabled: ${{ parameters.EnableLocalization }}
          ${{ if eq(variables['Build.Reason'], 'pullRequest') }}:
            languages: ENU,JPN
        optprof:
          enabled: ${{ parameters.EnableOptProf }}
          ProfilingInputsDropName: $(ProfilingInputsDropName)
          OptimizationInputsLookupMethod: DropPrefix
          DropNamePrefix: OptimizationInputs/$(System.TeamProject)/$(Build.Repository.Name)
          ShouldSkipOptimize: ${{ parameters.ShouldSkipOptimize }}
          AccessToken: $(System.AccessToken)
        mbpresteps:
        - checkout: self
          fetchDepth: 0 # avoid shallow clone so nbgv can do its work.
          clean: true
        - ${{ if parameters.EnableOptProf }}:
          - powershell: Write-Host "##vso[task.setvariable variable=PROFILINGINPUTSDROPNAME]$(azure-pipelines/variables/ProfilingInputsDropName.ps1)"
            displayName: ⚙ Set ProfilingInputsDropName for optprof

      outputParentDirectory: $(Build.ArtifactStagingDirectory)
      outputs:
      - ${{ each artifact_name in parameters.artifact_names }}:
        - ${{ if or(ne(artifact_name, 'testResults'), parameters.RunTests) }}:
          - output: pipelineArtifact
            displayName: 📢 Publish ${{ artifact_name }}-Windows
            targetPath: $(Build.ArtifactStagingDirectory)/${{ artifact_name }}-Windows
            artifactName: ${{ artifact_name }}-Windows
            condition: succeededOrFailed()
      - output: pipelineArtifact
        displayName: 📢 Publish VSInsertion-Windows
        targetPath: $(Build.ArtifactStagingDirectory)/VSInsertion-Windows
        artifactName: VSInsertion-Windows
      - ${{ if parameters.EnableLocalization }}:
        - output: pipelineArtifact
          displayName: 📢 Publish LocBin-Windows
          targetPath: $(Build.ArtifactStagingDirectory)/LocBin-Windows
          artifactName: LocBin-Windows
      - ${{ if parameters.EnableAPIScan }}:
        - output: pipelineArtifact
          displayName: 📢 Publish APIScanInputs
          targetPath: $(Build.ArtifactStagingDirectory)/APIScanInputs-Windows
          artifactName: APIScanInputs
  steps:
  - ${{ if not(parameters.Is1ESPT) }}:
    - checkout: self
      fetchDepth: 0 # avoid shallow clone so nbgv can do its work.
      clean: true
    - ${{ if parameters.EnableOptProf }}:
      - powershell: Write-Host "##vso[task.setvariable variable=PROFILINGINPUTSDROPNAME]$(azure-pipelines/variables/ProfilingInputsDropName.ps1)"
        displayName: ⚙ Set ProfilingInputsDropName for optprof

  - ${{ if eq(variables['Build.Reason'], 'Schedule') }}:
    - template: schedule-only-steps.yml

  - template: install-dependencies.yml

  - script: dotnet nbgv cloud -ca
    displayName: ⚙ Set build number
    name: nbgv

  - ${{ if eq(variables['system.collectionId'], '011b8bdf-6d56-4f87-be0d-0092136884d9') }}:
    - template: microbuild.before.yml
      parameters:
        EnableLocalization: ${{ parameters.EnableLocalization }}
        EnableOptProf: ${{ parameters.EnableOptProf }}
        IsOptProf: ${{ parameters.IsOptProf }}
        ShouldSkipOptimize: ${{ parameters.ShouldSkipOptimize }}
        RealSign: ${{ parameters.RealSign }}

  - template: dotnet.yml
    parameters:
      Is1ESPT: ${{ parameters.Is1ESPT }}
      RunTests: ${{ parameters.RunTests }}
      IsOptProf: ${{ parameters.IsOptProf }}

  - ${{ if and(parameters.EnableDotNetFormatCheck, not(parameters.EnableLinuxBuild)) }}:
    - script: dotnet format --verify-no-changes --no-restore
      displayName: 💅 Verify formatted code

  - ${{ if eq(variables['system.collectionId'], '011b8bdf-6d56-4f87-be0d-0092136884d9') }}:
    - template: microbuild.after.yml
      parameters:
        EnableOptProf: ${{ parameters.EnableOptProf }}
        IsOptProf: ${{ parameters.IsOptProf }}
        SkipCodesignVerify: ${{ parameters.SkipCodesignVerify }}

- ${{ if not(parameters.IsOptProf) }}:
  - ${{ if parameters.EnableLinuxBuild }}:
    - job: Linux
      pool: ${{ parameters.linuxPool }}
      ${{ if eq(variables['system.collectionId'], '011b8bdf-6d56-4f87-be0d-0092136884d9') }}:
        templateContext:
          mb:
            ${{ if parameters.RealSign }}:
              signing:
                enabled: false # enable when building unique artifacts on this agent that must be signed
                signType: real
          outputParentDirectory: $(Build.ArtifactStagingDirectory)
          outputs:
          - ${{ each artifact_name in parameters.artifact_names }}:
            - ${{ if or(ne(artifact_name, 'testResults'), parameters.RunTests) }}:
              - output: pipelineArtifact
                displayName: 📢 Publish ${{ artifact_name }}-Linux
                targetPath: $(Build.ArtifactStagingDirectory)/${{ artifact_name }}-Linux
                artifactName: ${{ artifact_name }}-Linux
                condition: succeededOrFailed()
      steps:
      - checkout: self
        fetchDepth: 0 # avoid shallow clone so nbgv can do its work.
        clean: true
      - template: install-dependencies.yml
      - template: dotnet.yml
        parameters:
          Is1ESPT: ${{ parameters.Is1ESPT }}
          RunTests: ${{ parameters.RunTests }}
      - ${{ if parameters.EnableDotNetFormatCheck }}:
        - script: dotnet format --verify-no-changes --no-restore
          displayName: 💅 Verify formatted code

  - ${{ if parameters.EnableMacOSBuild }}:
    - job: macOS
      pool: ${{ parameters.macOSPool }}
      ${{ if eq(variables['system.collectionId'], '011b8bdf-6d56-4f87-be0d-0092136884d9') }}:
        templateContext:
          mb:
            ${{ if parameters.RealSign }}:
              signing:
                enabled: false # enable when building unique artifacts on this agent that must be signed
                signType: real
          outputParentDirectory: $(Build.ArtifactStagingDirectory)
          outputs:
          - ${{ each artifact_name in parameters.artifact_names }}:
            - ${{ if or(ne(artifact_name, 'testResults'), parameters.RunTests) }}:
              - output: pipelineArtifact
                displayName: 📢 Publish ${{ artifact_name }}-macOS
                targetPath: $(Build.ArtifactStagingDirectory)/${{ artifact_name }}-macOS
                artifactName: ${{ artifact_name }}-macOS
                condition: succeededOrFailed()
      steps:
      - checkout: self
        fetchDepth: 0 # avoid shallow clone so nbgv can do its work.
        clean: true
      - template: install-dependencies.yml
      - template: dotnet.yml
        parameters:
          Is1ESPT: ${{ parameters.Is1ESPT }}
          RunTests: ${{ parameters.RunTests }}

  - job: WrapUp
    dependsOn:
    - Windows
    - ${{ if parameters.EnableLinuxBuild }}:
      - Linux
    - ${{ if parameters.EnableMacOSBuild }}:
      - macOS
    pool: ${{ parameters.windowsPool }} # Use Windows agent because PublishSymbols task requires it (https://github.com/microsoft/azure-pipelines-tasks/issues/13821).
    condition: succeededOrFailed()
    ${{ if eq(variables['system.collectionId'], '011b8bdf-6d56-4f87-be0d-0092136884d9') }}:
      templateContext:
        outputParentDirectory: $(Build.ArtifactStagingDirectory)
        outputs:
          - output: pipelineArtifact
            displayName: 📢 Publish symbols-legacy
            targetPath: $(Build.ArtifactStagingDirectory)/symbols-legacy
            artifactName: symbols-legacy
            condition: succeededOrFailed()
    steps:
    - checkout: self
      fetchDepth: 0 # avoid shallow clone so nbgv can do its work.
      clean: true
    - template: install-dependencies.yml
      parameters:
        initArgs: -NoRestore
    - template: publish-symbols.yml
      parameters:
        EnableLinuxBuild: ${{ parameters.EnableLinuxBuild }}
        EnableMacOSBuild: ${{ parameters.EnableMacOSBuild }}
    - ${{ if parameters.RunTests }}:
      - template: publish-codecoverage.yml
        parameters:
          EnableLinuxBuild: ${{ parameters.EnableLinuxBuild }}
          EnableMacOSBuild: ${{ parameters.EnableMacOSBuild }}

  - ${{ if parameters.EnableAPIScan }}:
    - template: apiscan.yml
      parameters:
        windowsPool: ${{ parameters.windowsPool }}<|MERGE_RESOLUTION|>--- conflicted
+++ resolved
@@ -6,11 +6,7 @@
 # Whether this repo uses OptProf to optimize the built binaries.
 # When enabling this, be sure to update these files:
 # - OptProf.targets: InstallationPath and match TestCase selection with what's in the VS repo.
-<<<<<<< HEAD
-# - The project file(s) for the libraries to optimize must import OptProf.targets.
-=======
 # - The project file(s) for the libraries to optimize must import OptProf.targets (for multi-targeted projects, only import it for ONE target).
->>>>>>> c6081c15
 # - OptProf.yml: Search for LibraryName (or your library's name) and verify that those names are appropriate.
 # - OptProf_part2.yml: Search for LibraryName (or your library's name) and verify that those names are appropriate.
 # and create pipelines for OptProf.yml, OptProf_part2.yml
