parameters:
- name: Is1ESPT
  type: boolean
- name: RealSign
  type: boolean
  default: false
- name: windowsPool
  type: object
  default:
    vmImage: windows-2022
- name: linuxPool
  type: object
  default:
    vmImage: ubuntu-20.04
- name: macOSPool
  type: object
  default:
    vmImage: macOS-12
- name: includeMacOS
  type: boolean
- name: EnableOptProf
  type: boolean
  default: false
- name: IsOptProf
  type: boolean
  default: false
- name: ShouldSkipOptimize
  type: boolean
  default: false
- name: RunTests
  type: boolean
  default: true
- name: EnableLocalization
  type: boolean
  default: false
- name: EnableCompliance
  type: boolean
  default: false
- name: EnableAPIScan
  type: boolean
  default: false
- name: artifact_names
  type: object
  default:
  - build_logs
  - coverageResults
  - deployables
  - projectAssetsJson
  - symbols
  - testResults
  - test_symbols
  - Variables

jobs:
- job: Windows
  pool: ${{ parameters.windowsPool }}
  timeoutInMinutes: 180 # Give plenty of time due to real signing
  variables:
  - ${{ if eq(variables['system.collectionId'], '011b8bdf-6d56-4f87-be0d-0092136884d9') }}:
    # https://dev.azure.com/devdiv/DevDiv/_wiki/wikis/DevDiv.wiki/25351/APIScan-step-by-step-guide-to-setting-up-a-Pipeline
    - group: VSCloudServices-APIScan # Expected to provide ApiScanClientId, ApiScanSecret, ApiScanTenant
  ${{ if eq(variables['system.collectionId'], '011b8bdf-6d56-4f87-be0d-0092136884d9') }}:
    templateContext:
      mb:
        signing:
          enabled: true
          zipSources: false
          ${{ if parameters.RealSign }}:
            signType: real
          ${{ else }}:
            signType: test
        sbom:
          enabled: true
        localization:
          enabled: ${{ parameters.EnableLocalization }}
          ${{ if eq(variables['Build.Reason'], 'pullRequest') }}:
            languages: ENU,JPN
        optprof:
          enabled: ${{ parameters.EnableOptProf }}
          ProfilingInputsDropName: $(ProfilingInputsDropName)
          OptimizationInputsLookupMethod: DropPrefix
          DropNamePrefix: OptimizationInputs/$(System.TeamProject)/$(Build.Repository.Name)
          ShouldSkipOptimize: ${{ parameters.ShouldSkipOptimize }}
          AccessToken: $(System.AccessToken)
        mbpresteps:
        - checkout: self
          fetchDepth: 0 # avoid shallow clone so nbgv can do its work.
          clean: true
        - ${{ if parameters.EnableOptProf }}:
          - powershell: Write-Host "##vso[task.setvariable variable=PROFILINGINPUTSDROPNAME]$(azure-pipelines/variables/ProfilingInputsDropName.ps1)"
            displayName: ⚙ Set ProfilingInputsDropName for optprof

      outputParentDirectory: $(Build.ArtifactStagingDirectory)
      outputs:
      - ${{ each artifact_name in parameters.artifact_names }}:
        - ${{ if or(ne(artifact_name, 'testResults'), parameters.RunTests) }}:
          - output: pipelineArtifact
            displayName: 📢 Publish ${{ artifact_name }}-Windows
            targetPath: $(Build.ArtifactStagingDirectory)/${{ artifact_name }}-Windows
            artifactName: ${{ artifact_name }}-Windows
            condition: succeededOrFailed()
      - output: pipelineArtifact
        displayName: 📢 Publish VSInsertion-Windows
        targetPath: $(Build.ArtifactStagingDirectory)/VSInsertion-Windows
        artifactName: VSInsertion-Windows
      - ${{ if parameters.EnableLocalization }}:
        - output: pipelineArtifact
          displayName: 📢 Publish LocBin-Windows
          targetPath: $(Build.ArtifactStagingDirectory)/LocBin-Windows
          artifactName: LocBin-Windows
  steps:
  - ${{ if eq(variables['Build.Reason'], 'Schedule') }}:
    - template: schedule-only-steps.yml

  - template: install-dependencies.yml

  - script: dotnet nbgv cloud -ca
    displayName: ⚙ Set build number

  - ${{ if eq(variables['system.collectionId'], '011b8bdf-6d56-4f87-be0d-0092136884d9') }}:
    - template: microbuild.before.yml
      parameters:
        EnableLocalization: ${{ parameters.EnableLocalization }}
        EnableOptProf: ${{ parameters.EnableOptProf }}
        IsOptProf: ${{ parameters.IsOptProf }}
        ShouldSkipOptimize: ${{ parameters.ShouldSkipOptimize }}
        RealSign: ${{ parameters.RealSign }}

  - template: dotnet.yml
    parameters:
      Is1ESPT: ${{ parameters.Is1ESPT }}
      RunTests: ${{ parameters.RunTests }}
      IsOptProf: ${{ parameters.IsOptProf }}

  - ${{ if eq(variables['system.collectionId'], '011b8bdf-6d56-4f87-be0d-0092136884d9') }}:
    - template: microbuild.after.yml
      parameters:
        EnableCompliance: ${{ parameters.EnableCompliance }}
        EnableAPIScan: ${{ parameters.EnableAPIScan }}
        EnableOptProf: ${{ parameters.EnableOptProf }}
        IsOptProf: ${{ parameters.IsOptProf }}

  - template: expand-template.yml

<<<<<<< HEAD
- job: Linux
  pool: ${{ parameters.linuxPool }}
  ${{ if eq(variables['system.collectionId'], '011b8bdf-6d56-4f87-be0d-0092136884d9') }}:
    templateContext:
      mb:
        ${{ if parameters.RealSign }}:
          signing:
            enabled: false # enable when building unique artifacts on this agent that must be signed
            signType: real
      outputParentDirectory: $(Build.ArtifactStagingDirectory)
      outputs:
      - ${{ each artifact_name in parameters.artifact_names }}:
        - ${{ if or(ne(artifact_name, 'testResults'), parameters.RunTests) }}:
          - output: pipelineArtifact
            displayName: 📢 Publish ${{ artifact_name }}-Linux
            targetPath: $(Build.ArtifactStagingDirectory)/${{ artifact_name }}-Linux
            artifactName: ${{ artifact_name }}-Linux
            condition: succeededOrFailed()
  steps:
  - checkout: self
    fetchDepth: 0 # avoid shallow clone so nbgv can do its work.
    clean: true
  - template: install-dependencies.yml
  - template: dotnet.yml
    parameters:
      RunTests: ${{ parameters.RunTests }}
  - script: dotnet format --verify-no-changes --no-restore
    displayName: 💅 Verify formatted code
  - template: expand-template.yml

- job: macOS
  condition: ${{ parameters.includeMacOS }}
  pool: ${{ parameters.macOSPool }}
  ${{ if eq(variables['system.collectionId'], '011b8bdf-6d56-4f87-be0d-0092136884d9') }}:
    templateContext:
      mb:
        ${{ if parameters.RealSign }}:
          signing:
            enabled: false # enable when building unique artifacts on this agent that must be signed
            signType: real
      outputParentDirectory: $(Build.ArtifactStagingDirectory)
      outputs:
      - ${{ each artifact_name in parameters.artifact_names }}:
        - ${{ if or(ne(artifact_name, 'testResults'), parameters.RunTests) }}:
          - output: pipelineArtifact
            displayName: 📢 Publish ${{ artifact_name }}-macOS
            targetPath: $(Build.ArtifactStagingDirectory)/${{ artifact_name }}-macOS
            artifactName: ${{ artifact_name }}-macOS
            condition: succeededOrFailed()
  steps:
  - checkout: self
    fetchDepth: 0 # avoid shallow clone so nbgv can do its work.
    clean: true
  - template: install-dependencies.yml
  - template: dotnet.yml
    parameters:
      RunTests: ${{ parameters.RunTests }}
  - template: expand-template.yml
=======
- ${{ if not(parameters.IsOptProf) }}:
  - job: Linux
    pool: ${{ parameters.linuxPool }}
    ${{ if eq(variables['system.collectionId'], '011b8bdf-6d56-4f87-be0d-0092136884d9') }}:
      templateContext:
        mb:
          ${{ if parameters.RealSign }}:
            signing:
              enabled: false # enable when building unique artifacts on this agent that must be signed
              signType: real
        outputParentDirectory: $(Build.ArtifactStagingDirectory)
        outputs:
        - ${{ each artifact_name in parameters.artifact_names }}:
          - ${{ if or(ne(artifact_name, 'testResults'), parameters.RunTests) }}:
            - output: pipelineArtifact
              displayName: 📢 Publish ${{ artifact_name }}-Linux
              targetPath: $(Build.ArtifactStagingDirectory)/${{ artifact_name }}-Linux
              artifactName: ${{ artifact_name }}-Linux
    steps:
    - checkout: self
      fetchDepth: 0 # avoid shallow clone so nbgv can do its work.
      clean: true
    - template: install-dependencies.yml
    - template: dotnet.yml
      parameters:
        Is1ESPT: ${{ parameters.Is1ESPT }}
        RunTests: ${{ parameters.RunTests }}
    - script: dotnet format --verify-no-changes --no-restore
      displayName: 💅 Verify formatted code
    - template: expand-template.yml

  - job: macOS
    condition: ${{ parameters.includeMacOS }}
    pool: ${{ parameters.macOSPool }}
    ${{ if eq(variables['system.collectionId'], '011b8bdf-6d56-4f87-be0d-0092136884d9') }}:
      templateContext:
        mb:
          ${{ if parameters.RealSign }}:
            signing:
              enabled: false # enable when building unique artifacts on this agent that must be signed
              signType: real
        outputParentDirectory: $(Build.ArtifactStagingDirectory)
        outputs:
        - ${{ each artifact_name in parameters.artifact_names }}:
          - ${{ if or(ne(artifact_name, 'testResults'), parameters.RunTests) }}:
            - output: pipelineArtifact
              displayName: 📢 Publish ${{ artifact_name }}-macOS
              targetPath: $(Build.ArtifactStagingDirectory)/${{ artifact_name }}-macOS
              artifactName: ${{ artifact_name }}-macOS
    steps:
    - checkout: self
      fetchDepth: 0 # avoid shallow clone so nbgv can do its work.
      clean: true
    - template: install-dependencies.yml
    - template: dotnet.yml
      parameters:
        Is1ESPT: ${{ parameters.Is1ESPT }}
        RunTests: ${{ parameters.RunTests }}
    - template: expand-template.yml
>>>>>>> 891d82b5

  - job: WrapUp
    dependsOn:
    - Windows
    - Linux
    - macOS
    pool: ${{ parameters.windowsPool }} # Use Windows agent because PublishSymbols task requires it (https://github.com/microsoft/azure-pipelines-tasks/issues/13821).
    condition: succeededOrFailed()
    steps:
    - checkout: self
      fetchDepth: 0 # avoid shallow clone so nbgv can do its work.
      clean: true
    - template: install-dependencies.yml
      parameters:
        initArgs: -NoRestore
    - template: publish-symbols.yml
      parameters:
        includeMacOS: ${{ parameters.includeMacOS }}
    - ${{ if parameters.RunTests }}:
      - template: publish-codecoverage.yml
        parameters:
          includeMacOS: ${{ parameters.includeMacOS }}<|MERGE_RESOLUTION|>--- conflicted
+++ resolved
@@ -142,66 +142,6 @@
 
   - template: expand-template.yml
 
-<<<<<<< HEAD
-- job: Linux
-  pool: ${{ parameters.linuxPool }}
-  ${{ if eq(variables['system.collectionId'], '011b8bdf-6d56-4f87-be0d-0092136884d9') }}:
-    templateContext:
-      mb:
-        ${{ if parameters.RealSign }}:
-          signing:
-            enabled: false # enable when building unique artifacts on this agent that must be signed
-            signType: real
-      outputParentDirectory: $(Build.ArtifactStagingDirectory)
-      outputs:
-      - ${{ each artifact_name in parameters.artifact_names }}:
-        - ${{ if or(ne(artifact_name, 'testResults'), parameters.RunTests) }}:
-          - output: pipelineArtifact
-            displayName: 📢 Publish ${{ artifact_name }}-Linux
-            targetPath: $(Build.ArtifactStagingDirectory)/${{ artifact_name }}-Linux
-            artifactName: ${{ artifact_name }}-Linux
-            condition: succeededOrFailed()
-  steps:
-  - checkout: self
-    fetchDepth: 0 # avoid shallow clone so nbgv can do its work.
-    clean: true
-  - template: install-dependencies.yml
-  - template: dotnet.yml
-    parameters:
-      RunTests: ${{ parameters.RunTests }}
-  - script: dotnet format --verify-no-changes --no-restore
-    displayName: 💅 Verify formatted code
-  - template: expand-template.yml
-
-- job: macOS
-  condition: ${{ parameters.includeMacOS }}
-  pool: ${{ parameters.macOSPool }}
-  ${{ if eq(variables['system.collectionId'], '011b8bdf-6d56-4f87-be0d-0092136884d9') }}:
-    templateContext:
-      mb:
-        ${{ if parameters.RealSign }}:
-          signing:
-            enabled: false # enable when building unique artifacts on this agent that must be signed
-            signType: real
-      outputParentDirectory: $(Build.ArtifactStagingDirectory)
-      outputs:
-      - ${{ each artifact_name in parameters.artifact_names }}:
-        - ${{ if or(ne(artifact_name, 'testResults'), parameters.RunTests) }}:
-          - output: pipelineArtifact
-            displayName: 📢 Publish ${{ artifact_name }}-macOS
-            targetPath: $(Build.ArtifactStagingDirectory)/${{ artifact_name }}-macOS
-            artifactName: ${{ artifact_name }}-macOS
-            condition: succeededOrFailed()
-  steps:
-  - checkout: self
-    fetchDepth: 0 # avoid shallow clone so nbgv can do its work.
-    clean: true
-  - template: install-dependencies.yml
-  - template: dotnet.yml
-    parameters:
-      RunTests: ${{ parameters.RunTests }}
-  - template: expand-template.yml
-=======
 - ${{ if not(parameters.IsOptProf) }}:
   - job: Linux
     pool: ${{ parameters.linuxPool }}
@@ -220,6 +160,7 @@
               displayName: 📢 Publish ${{ artifact_name }}-Linux
               targetPath: $(Build.ArtifactStagingDirectory)/${{ artifact_name }}-Linux
               artifactName: ${{ artifact_name }}-Linux
+              condition: succeededOrFailed()
     steps:
     - checkout: self
       fetchDepth: 0 # avoid shallow clone so nbgv can do its work.
@@ -251,6 +192,7 @@
               displayName: 📢 Publish ${{ artifact_name }}-macOS
               targetPath: $(Build.ArtifactStagingDirectory)/${{ artifact_name }}-macOS
               artifactName: ${{ artifact_name }}-macOS
+              condition: succeededOrFailed()
     steps:
     - checkout: self
       fetchDepth: 0 # avoid shallow clone so nbgv can do its work.
@@ -261,7 +203,6 @@
         Is1ESPT: ${{ parameters.Is1ESPT }}
         RunTests: ${{ parameters.RunTests }}
     - template: expand-template.yml
->>>>>>> 891d82b5
 
   - job: WrapUp
     dependsOn:
