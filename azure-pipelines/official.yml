--- conflicted
+++ resolved
@@ -28,10 +28,6 @@
   displayName: Build on macOS
   type: boolean
   default: false # macOS is often bogged down in Azure Pipelines
-
-variables:
-<<<<<<< HEAD
-  NugetSecurityAnalysisWarningLevel: none # nuget.config requires signed packages by trusted owners
 
 stages:
 
@@ -78,14 +74,6 @@
         SymbolsAgentPath: $(Pipeline.Workspace)/symbols-Windows
     - task: MicroBuildCleanup@1
       displayName: Send Telemetry
-=======
-  TreatWarningsAsErrors: true
-  UpdateXlfOnBuild: false # force build breaks if xlf files aren't updated on dev box with resx changes
-  DOTNET_SKIP_FIRST_TIME_EXPERIENCE: true
-  BuildConfiguration: Release
-  BuildPlatform: Any CPU
-  NUGET_PACKAGES: $(Agent.TempDirectory)/.nuget/packages
->>>>>>> 5d944a44
 
 - stage: azure_public_vssdk_feed
   displayName: azure-public/vssdk feed
