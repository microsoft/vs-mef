trigger:
  batch: true
  branches:
    include:
    - main
    - 'validate/*'
  paths:
    exclude:
    - doc/
    - '*.md'
    - .vscode/
schedules:
- cron: "0 3 * * *" # Daily @ 8 PM PST
  displayName: Daily vs-insertion
  branches:
    include:
    - main

parameters:
- name: SignTypeSelection
  displayName: Sign type
  type: string
  default: Test
  values: [ 'Test', 'Real' ]
- name: includeMacOS
  displayName: Build on macOS
  type: boolean
  default: false # macOS is often bogged down in Azure Pipelines

variables:
  NugetSecurityAnalysisWarningLevel: none # nuget.config requires signed packages by trusted owners

stages:

- stage: Build
  variables:
    TreatWarningsAsErrors: true
    DOTNET_SKIP_FIRST_TIME_EXPERIENCE: true
    BuildConfiguration: Release
    push_to_ci: true
    NUGET_PACKAGES: $(Agent.TempDirectory)/.nuget/packages
    SignTypeSelection: ${{ parameters.SignTypeSelection }}

  jobs:
  - template: build.yml
    parameters:
      windowsPool: VSEngSS-MicroBuild2019
      includeMacOS: ${{ parameters.includeMacOS }}

- stage: symbol_archive
  displayName: Symbol archival
  condition: and(succeeded(), eq(dependencies.Build.outputs['Windows.SetPipelineVariables.SignType'], 'Real'))
  jobs:
  - job: archive
    pool: VSEng-ReleasePool
    steps:
    - download: current
      artifact: Variables-Windows
      displayName: Download Variables-Windows artifact
    - task: PowerShell@2
      displayName: Set VSTS variables based on artifacts
      inputs:
        targetType: filePath
        filePath: $(Pipeline.Workspace)/Variables-Windows/_pipelines.ps1
    - download: current
      artifact: symbols-Windows
      displayName: Download symbols-Windows artifact
    - task: MicroBuildArchiveSymbols@1
      displayName: Archive symbols to Symweb
      inputs:
        SymbolsFeatureName: $(SymbolsFeatureName)
        SymbolsSymwebProject: VS
        SymbolsUncPath: \\cpvsbuild\drops\$(TeamName)\$(Build.DefinitionName)\$(Build.SourceBranchName)\$(Build.BuildId)\Symbols.Archival
        SymbolsEmailContacts: vsidemicrobuild
        SymbolsAgentPath: $(Pipeline.Workspace)/symbols-Windows
    - task: MicroBuildCleanup@1
      displayName: Send Telemetry

<<<<<<< HEAD
- stage: azure_public_vssdk_feed
  displayName: azure-public/vssdk feed
  condition: and(succeeded(), eq(dependencies.Build.outputs['Windows.SetPipelineVariables.SignType'], 'Real'))
  jobs:
  - deployment: push
    pool:
      vmImage: ubuntu-latest
    environment: No-Approval
    strategy:
      runOnce:
        deploy:
          steps:
          - download: current
            artifact: deployables-Windows
            displayName: Download deployables-Windows artifact
          - task: NuGetToolInstaller@1
            displayName: Use NuGet 5.x
            inputs:
              versionSpec: 5.x
          - task: NuGetCommand@2
            displayName: NuGet push
            inputs:
              command: push
              packagesToPush: $(Pipeline.Workspace)/deployables-Windows/NuGet/*.nupkg
              nuGetFeedType: external
              publishFeedCredentials: azure-public/vssdk
              allowPackageConflicts: true
            continueOnError: true # until "skip on conflict" is offered as a task input.
=======
jobs:
- job: Windows
  pool: VSEngSS-MicroBuild2019-1ES
  steps:
  - template: build.yml
>>>>>>> ff852b76
<|MERGE_RESOLUTION|>--- conflicted
+++ resolved
@@ -44,7 +44,7 @@
   jobs:
   - template: build.yml
     parameters:
-      windowsPool: VSEngSS-MicroBuild2019
+      windowsPool: VSEngSS-MicroBuild2019-1ES
       includeMacOS: ${{ parameters.includeMacOS }}
 
 - stage: symbol_archive
@@ -76,7 +76,6 @@
     - task: MicroBuildCleanup@1
       displayName: Send Telemetry
 
-<<<<<<< HEAD
 - stage: azure_public_vssdk_feed
   displayName: azure-public/vssdk feed
   condition: and(succeeded(), eq(dependencies.Build.outputs['Windows.SetPipelineVariables.SignType'], 'Real'))
@@ -104,11 +103,4 @@
               nuGetFeedType: external
               publishFeedCredentials: azure-public/vssdk
               allowPackageConflicts: true
-            continueOnError: true # until "skip on conflict" is offered as a task input.
-=======
-jobs:
-- job: Windows
-  pool: VSEngSS-MicroBuild2019-1ES
-  steps:
-  - template: build.yml
->>>>>>> ff852b76
+            continueOnError: true # until "skip on conflict" is offered as a task input.