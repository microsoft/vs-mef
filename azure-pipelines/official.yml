--- conflicted
+++ resolved
@@ -26,19 +26,11 @@
 - name: ForceOfficialBuild
   displayName: Official build (sign, compliance, etc.)
   type: boolean
-<<<<<<< HEAD
-  default: false
+  default: false # this should remain false so PR builds using this pipeline are unofficial
 - name: ShouldSkipOptimize # Uncomment this and references to it below when setting EnableOptProf to true in build.yml.
   displayName: Skip OptProf optimization
   type: boolean
   default: false
-=======
-  default: false # this should remain false so PR builds using this pipeline are unofficial
-# - name: ShouldSkipOptimize # Uncomment this and references to it below when setting EnableOptProf to true in build.yml.
-#   displayName: Skip OptProf optimization
-#   type: boolean
-#   default: false
->>>>>>> 3efca79a
 - name: EnableMacOSBuild
   displayName: Build on macOS
   type: boolean
@@ -87,15 +79,9 @@
         - template: /azure-pipelines/build.yml@self
           parameters:
             Is1ESPT: true
-<<<<<<< HEAD
-            RealSign: ${{ or(parameters.RealSign, eq(variables['Build.Reason'],'Schedule')) }}
+            RealSign: true
             ShouldSkipOptimize: ${{ parameters.ShouldSkipOptimize }}
-            EnableAPIScan: ${{ and(parameters.EnableCompliance, parameters.EnableAPIScan, ne(variables['Build.Reason'], 'pullRequest')) }}
-=======
-            RealSign: true
-            # ShouldSkipOptimize: ${{ parameters.ShouldSkipOptimize }}
             EnableAPIScan: ${{ and(parameters.EnableAPIScan, ne(variables['Build.Reason'], 'pullRequest')) }}
->>>>>>> 3efca79a
             windowsPool: VSEngSS-MicroBuild2022-1ES
             linuxPool:
               name: AzurePipelines-EO
@@ -126,15 +112,9 @@
         - template: /azure-pipelines/build.yml@self
           parameters:
             Is1ESPT: true
-<<<<<<< HEAD
-            RealSign: ${{ or(parameters.RealSign, eq(variables['Build.Reason'],'Schedule')) }}
+            RealSign: false
             ShouldSkipOptimize: ${{ parameters.ShouldSkipOptimize }}
-            EnableAPIScan: ${{ and(parameters.EnableCompliance, parameters.EnableAPIScan, ne(variables['Build.Reason'], 'pullRequest')) }}
-=======
-            RealSign: false
-            # ShouldSkipOptimize: ${{ parameters.ShouldSkipOptimize }}
             EnableAPIScan: false
->>>>>>> 3efca79a
             windowsPool: VSEngSS-MicroBuild2022-1ES
             linuxPool:
               name: AzurePipelines-EO
