trigger:
  batch: true
  branches:
    include:
    - main
<<<<<<< HEAD
=======
    - 'v1*'
>>>>>>> 63857626
    - 'validate/*'
  paths:
    exclude:
    - doc/
    - '*.md'
    - .vscode/
<<<<<<< HEAD
schedules:
- cron: "0 3 * * *" # Daily @ 8 PM PST
  displayName: Daily vs-insertion
  branches:
    include:
    - main

parameters:
- name: SignTypeSelection
  displayName: Sign type
  type: string
  default: Test
  values: [ 'Test', 'Real' ]
- name: includeMacOS
  displayName: Build on macOS
  type: boolean
  default: false # macOS is often bogged down in Azure Pipelines
=======
pr: none
>>>>>>> 63857626

variables:
  NugetSecurityAnalysisWarningLevel: none # nuget.config requires signed packages by trusted owners

stages:

- stage: Build
  variables:
    TreatWarningsAsErrors: true
    DOTNET_SKIP_FIRST_TIME_EXPERIENCE: true
    BuildConfiguration: Release
    push_to_ci: true
    NUGET_PACKAGES: $(Agent.TempDirectory)/.nuget/packages
    SignTypeSelection: ${{ parameters.SignTypeSelection }}

  jobs:
  - template: build.yml
    parameters:
      windowsPool: VSEngSS-MicroBuild2019-1ES
      includeMacOS: ${{ parameters.includeMacOS }}

- stage: symbol_archive
  displayName: Symbol archival
  condition: and(succeeded(), eq(dependencies.Build.outputs['Windows.SetPipelineVariables.SignType'], 'Real'))
  jobs:
  - job: archive
    pool: VSEng-ReleasePool
    steps:
    - download: current
      artifact: Variables-Windows
      displayName: Download Variables-Windows artifact
    - task: PowerShell@2
      displayName: Set VSTS variables based on artifacts
      inputs:
        targetType: filePath
        filePath: $(Pipeline.Workspace)/Variables-Windows/_pipelines.ps1
    - download: current
      artifact: symbols-Windows
      displayName: Download symbols-Windows artifact
    - task: MicroBuildArchiveSymbols@1
      displayName: Archive symbols to Symweb
      inputs:
        SymbolsFeatureName: $(SymbolsFeatureName)
        SymbolsSymwebProject: VS
        SymbolsUncPath: \\cpvsbuild\drops\$(TeamName)\$(Build.DefinitionName)\$(Build.SourceBranchName)\$(Build.BuildId)\Symbols.Archival
        SymbolsEmailContacts: vsidemicrobuild
        SymbolsAgentPath: $(Pipeline.Workspace)/symbols-Windows
    - task: MicroBuildCleanup@1
      displayName: Send Telemetry

- stage: azure_public_vssdk_feed
  displayName: azure-public/vssdk feed
  condition: and(succeeded(), eq(dependencies.Build.outputs['Windows.SetPipelineVariables.SignType'], 'Real'))
  jobs:
  - deployment: push
    pool:
      vmImage: ubuntu-latest
    environment: No-Approval
    strategy:
      runOnce:
        deploy:
          steps:
          - download: current
            artifact: deployables-Windows
            displayName: Download deployables-Windows artifact
          - task: NuGetToolInstaller@1
            displayName: Use NuGet 5.x
            inputs:
              versionSpec: 5.x
          - task: NuGetCommand@2
            displayName: NuGet push
            inputs:
              command: push
              packagesToPush: $(Pipeline.Workspace)/deployables-Windows/NuGet/*.nupkg
              nuGetFeedType: external
              publishFeedCredentials: azure-public/vssdk
              allowPackageConflicts: true
            continueOnError: true # until "skip on conflict" is offered as a task input.<|MERGE_RESOLUTION|>--- conflicted
+++ resolved
@@ -3,23 +3,20 @@
   branches:
     include:
     - main
-<<<<<<< HEAD
-=======
     - 'v1*'
->>>>>>> 63857626
     - 'validate/*'
   paths:
     exclude:
     - doc/
     - '*.md'
     - .vscode/
-<<<<<<< HEAD
 schedules:
 - cron: "0 3 * * *" # Daily @ 8 PM PST
   displayName: Daily vs-insertion
   branches:
     include:
     - main
+    - 'v1*'
 
 parameters:
 - name: SignTypeSelection
@@ -31,9 +28,6 @@
   displayName: Build on macOS
   type: boolean
   default: false # macOS is often bogged down in Azure Pipelines
-=======
-pr: none
->>>>>>> 63857626
 
 variables:
   NugetSecurityAnalysisWarningLevel: none # nuget.config requires signed packages by trusted owners
