parameters:
- name: EnableLocalization
  type: boolean
  default: false
- name: EnableOptProf
  type: boolean
  default: false
- name: IsOptProf
  type: boolean
  default: false
- name: ShouldSkipOptimize
  type: boolean
  default: false
- name: RealSign
  type: boolean

steps:
<<<<<<< HEAD
- task: notice@0
  displayName: 🛠️ Generate NOTICE file
  inputs:
    outputfile: $(System.DefaultWorkingDirectory)/obj/NOTICE
    outputformat: text
  condition: and(succeeded(), ne(variables['Build.Reason'], 'PullRequest'))
  retryCountOnTaskFailure: 3 # fails when the cloud service is overloaded

- task: MicroBuildIBCMergePlugin@1
  inputs:
    branch: rel/d15.8
  displayName: 🔧 Install MicroBuild IBCMerge Plugin
=======
- ${{ if and(not(parameters.IsOptProf), ne(variables['Build.Reason'], 'PullRequest')) }}:
  # notice@0 requires CG detection to run first, and non-default branches don't inject it automatically.
  - ${{ if ne(variables['Build.SourceBranch'], 'refs/heads/main') }}:
    - task: ComponentGovernanceComponentDetection@0
      displayName: 🔍 Component Detection

  - task: notice@0
    displayName: 🛠️ Generate NOTICE file
    inputs:
      outputfile: $(System.DefaultWorkingDirectory)/obj/NOTICE
      outputformat: text
    retryCountOnTaskFailure: 3 # fails when the cloud service is overloaded
    continueOnError: ${{ not(parameters.RealSign) }} # Tolerate failures when we're not building something that may ship.

- ${{ if parameters.IsOptProf }}:
  # We have to install these plugins ourselves for Optprof runs because those pipelines haven't migrated to 1ES PT yet.
  - task: MicroBuildOptProfPlugin@6
    inputs:
      ProfilingInputsDropName: $(ProfilingInputsDropName)
      OptimizationInputsLookupMethod: DropPrefix
      DropNamePrefix: OptimizationInputs/$(System.TeamProject)/$(Build.Repository.Name)
      ShouldSkipOptimize: ${{ parameters.ShouldSkipOptimize }}
      AccessToken: $(System.AccessToken)
    displayName: 🔧 Install OptProf Plugin

  - task: MicroBuildSigningPlugin@4
    inputs:
      signType: Real
      zipSources: false
    displayName: 🔧 Install MicroBuild Signing Plugin

  - ${{ if parameters.EnableLocalization }}:
    - task: MicroBuildLocalizationPlugin@4
      inputs:
        languages: $(LocLanguages)
      displayName: 🔧 Install MicroBuild Localization Plugin
>>>>>>> caf95ea5
<|MERGE_RESOLUTION|>--- conflicted
+++ resolved
@@ -15,20 +15,6 @@
   type: boolean
 
 steps:
-<<<<<<< HEAD
-- task: notice@0
-  displayName: 🛠️ Generate NOTICE file
-  inputs:
-    outputfile: $(System.DefaultWorkingDirectory)/obj/NOTICE
-    outputformat: text
-  condition: and(succeeded(), ne(variables['Build.Reason'], 'PullRequest'))
-  retryCountOnTaskFailure: 3 # fails when the cloud service is overloaded
-
-- task: MicroBuildIBCMergePlugin@1
-  inputs:
-    branch: rel/d15.8
-  displayName: 🔧 Install MicroBuild IBCMerge Plugin
-=======
 - ${{ if and(not(parameters.IsOptProf), ne(variables['Build.Reason'], 'PullRequest')) }}:
   # notice@0 requires CG detection to run first, and non-default branches don't inject it automatically.
   - ${{ if ne(variables['Build.SourceBranch'], 'refs/heads/main') }}:
@@ -64,5 +50,4 @@
     - task: MicroBuildLocalizationPlugin@4
       inputs:
         languages: $(LocLanguages)
-      displayName: 🔧 Install MicroBuild Localization Plugin
->>>>>>> caf95ea5
+      displayName: 🔧 Install MicroBuild Localization Plugin