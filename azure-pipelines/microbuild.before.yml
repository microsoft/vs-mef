steps:
- task: ComponentGovernanceComponentDetection@0
  displayName: 🔍 Component Detection

- task: notice@0
  displayName: 🛠️ Generate NOTICE file
  inputs:
    outputfile: $(System.DefaultWorkingDirectory)/obj/NOTICE
    outputformat: text

- task: MicroBuildIBCMergePlugin@1
  inputs:
    branch: rel/d15.8
  displayName: Install MicroBuild IBCMerge Plugin

- task: MicroBuildSigningPlugin@3
  inputs:
    signType: $(SignType)
<<<<<<< HEAD
  displayName: Install MicroBuild Signing Plugin

- task: MicroBuildLocalizationPlugin@3
  inputs:
    languages: $(LocLanguages)
  displayName: Install MicroBuild Localization Plugin
=======
    zipSources: false
  displayName: 🔧 Install MicroBuild Signing Plugin

- task: MicroBuildSbomPlugin@1
  displayName: 🔧 Install MicroBuild Sbom Plugin
>>>>>>> f2620286
<|MERGE_RESOLUTION|>--- conflicted
+++ resolved
@@ -11,22 +11,18 @@
 - task: MicroBuildIBCMergePlugin@1
   inputs:
     branch: rel/d15.8
-  displayName: Install MicroBuild IBCMerge Plugin
+  displayName: 🔧 Install MicroBuild IBCMerge Plugin
 
 - task: MicroBuildSigningPlugin@3
   inputs:
     signType: $(SignType)
-<<<<<<< HEAD
-  displayName: Install MicroBuild Signing Plugin
-
-- task: MicroBuildLocalizationPlugin@3
-  inputs:
-    languages: $(LocLanguages)
-  displayName: Install MicroBuild Localization Plugin
-=======
     zipSources: false
   displayName: 🔧 Install MicroBuild Signing Plugin
 
 - task: MicroBuildSbomPlugin@1
   displayName: 🔧 Install MicroBuild Sbom Plugin
->>>>>>> f2620286
+
+- task: MicroBuildLocalizationPlugin@3
+  inputs:
+    languages: $(LocLanguages)
+  displayName: 🔧 Install MicroBuild Localization Plugin