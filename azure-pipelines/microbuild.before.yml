steps:
- task: ComponentGovernanceComponentDetection@0
  displayName: 🔍 Component Detection

- task: notice@0
  displayName: 🛠️ Generate NOTICE file
  inputs:
    outputfile: $(System.DefaultWorkingDirectory)/obj/NOTICE
    outputformat: text
  condition: and(succeeded(), ne(variables['Build.Reason'], 'PullRequest'))

<<<<<<< HEAD
- task: MicroBuildIBCMergePlugin@1
  inputs:
    branch: rel/d15.8
  displayName: 🔧 Install MicroBuild IBCMerge Plugin

- task: MicroBuildSigningPlugin@3
=======
- task: MicroBuildSigningPlugin@4
>>>>>>> 07331abc
  inputs:
    signType: $(SignType)
    zipSources: false
  displayName: 🔧 Install MicroBuild Signing Plugin
  condition: and(succeeded(), or(eq(variables['Agent.OS'], 'Windows_NT'), eq(variables['SignType'], 'real')))

- task: MicroBuildSbomPlugin@1
  displayName: 🔧 Install MicroBuild Sbom Plugin
  condition: and(succeeded(), eq(variables['Agent.OS'], 'Windows_NT'))

- task: MicroBuildLocalizationPlugin@3
  inputs:
    languages: $(LocLanguages)
  displayName: 🔧 Install MicroBuild Localization Plugin<|MERGE_RESOLUTION|>--- conflicted
+++ resolved
@@ -9,16 +9,12 @@
     outputformat: text
   condition: and(succeeded(), ne(variables['Build.Reason'], 'PullRequest'))
 
-<<<<<<< HEAD
 - task: MicroBuildIBCMergePlugin@1
   inputs:
     branch: rel/d15.8
   displayName: 🔧 Install MicroBuild IBCMerge Plugin
 
-- task: MicroBuildSigningPlugin@3
-=======
 - task: MicroBuildSigningPlugin@4
->>>>>>> 07331abc
   inputs:
     signType: $(SignType)
     zipSources: false
