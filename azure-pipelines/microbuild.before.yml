--- conflicted
+++ resolved
@@ -5,29 +5,9 @@
     outputfile: $(System.DefaultWorkingDirectory)/obj/NOTICE
     outputformat: text
   condition: and(succeeded(), ne(variables['Build.Reason'], 'PullRequest'))
-<<<<<<< HEAD
   retryCountOnTaskFailure: 3 # fails when the cloud service is overloaded
 
 - task: MicroBuildIBCMergePlugin@1
   inputs:
     branch: rel/d15.8
-  displayName: 🔧 Install MicroBuild IBCMerge Plugin
-
-- task: MicroBuildSigningPlugin@4
-  inputs:
-    signType: $(SignType)
-    zipSources: false
-  displayName: 🔧 Install MicroBuild Signing Plugin
-  condition: and(succeeded(), or(eq(variables['Agent.OS'], 'Windows_NT'), eq(variables['SignType'], 'real')))
-
-- task: MicroBuildSbomPlugin@1
-  displayName: 🔧 Install MicroBuild Sbom Plugin
-  condition: and(succeeded(), eq(variables['Agent.OS'], 'Windows_NT'))
-
-- task: MicroBuildLocalizationPlugin@3
-  inputs:
-    languages: $(LocLanguages)
-  displayName: 🔧 Install MicroBuild Localization Plugin
-=======
-  retryCountOnTaskFailure: 3 # fails when the cloud service is overloaded
->>>>>>> 09f29b86
+  displayName: 🔧 Install MicroBuild IBCMerge Plugin